/**********************************************************************
Copyright (c) 2016 Advanced Micro Devices, Inc. All rights reserved.

Permission is hereby granted, free of charge, to any person obtaining a copy
of this software and associated documentation files (the "Software"), to deal
in the Software without restriction, including without limitation the rights
to use, copy, modify, merge, publish, distribute, sublicense, and/or sell
copies of the Software, and to permit persons to whom the Software is
furnished to do so, subject to the following conditions:

The above copyright notice and this permission notice shall be included in
all copies or substantial portions of the Software.

THE SOFTWARE IS PROVIDED "AS IS", WITHOUT WARRANTY OF ANY KIND, EXPRESS OR
IMPLIED, INCLUDING BUT NOT LIMITED TO THE WARRANTIES OF MERCHANTABILITY,
FITNESS FOR A PARTICULAR PURPOSE AND NONINFRINGEMENT.  IN NO EVENT SHALL THE
AUTHORS OR COPYRIGHT HOLDERS BE LIABLE FOR ANY CLAIM, DAMAGES OR OTHER
LIABILITY, WHETHER IN AN ACTION OF CONTRACT, TORT OR OTHERWISE, ARISING FROM,
OUT OF OR IN CONNECTION WITH THE SOFTWARE OR THE USE OR OTHER DEALINGS IN
THE SOFTWARE.
********************************************************************/
#include "bvh2lstrategy.h"
#include "../accelerator/bvh.h"
#include "../translator/plain_bvh_translator.h"
#include "../world/world.h"
#include "../primitive/mesh.h"
#include "../primitive/instance.h"
#include "../except/except.h"

#include "device.h"
#include "executable.h"

#include <set>

static int const kWorkGroupSize = 64;

namespace RadeonRays
{
<<<<<<< HEAD
	struct Bvh2lStrategy::ShapeData
	{
		// Shape ID
		Id id;
		// Index of root bvh node
		int bvhidx;
		int mask;
		int padding1;
		// Transform
		matrix minv;
		// Motion blur data
		float3 linearvelocity;
		// Angular veocity (quaternion)
		quaternion angularvelocity;
	};

	struct Bvh2lStrategy::Face
	{
		int idx[3];
		int shadeidx;
		// Primitive ID within the mesh
		int id;
		// Idx count
		int cnt;
		int2 padding;
	};

	struct Bvh2lStrategy::GpuData
	{
		// Device
		Calc::Device* device;
		// BVH nodes
		Calc::Buffer* bvh;
		// Vertex positions
		Calc::Buffer* vertices;
		// Indices
		Calc::Buffer* faces;
		// Shape IDs
		Calc::Buffer* shapes;

		int bvhrootidx;

		Calc::Executable* executable;
		Calc::Function* isect_func;
		Calc::Function* occlude_func;
		Calc::Function* isect_indirect_func;
		Calc::Function* occlude_indirect_func;

		GpuData(Calc::Device* d)
			: device(d)
			, bvh(nullptr)
			, vertices(nullptr)
			, faces(nullptr)
			, shapes(nullptr)
			, bvhrootidx(-1)
			, executable(nullptr)
			, isect_func(nullptr)
			, occlude_func(nullptr)
			, isect_indirect_func(nullptr)
			, occlude_indirect_func(nullptr)
		{
		}

		~GpuData()
		{
			device->DeleteBuffer(bvh);
			device->DeleteBuffer(vertices);
			device->DeleteBuffer(faces);
			device->DeleteBuffer(shapes);
			if(executable != nullptr)
			{
				executable->DeleteFunction(isect_func);
				executable->DeleteFunction(occlude_func);
				executable->DeleteFunction(isect_indirect_func);
				executable->DeleteFunction(occlude_indirect_func);
				device->DeleteExecutable(executable);
			}
		}
	};


	struct Bvh2lStrategy::CpuData
	{
		std::vector<int> mesh_vertices_start_idx;
		std::vector<int> mesh_faces_start_idx;
		std::vector<Bvh const*> bvhptrs;
		std::vector<ShapeData> shapedata;
		std::vector<bbox> bounds;

		PlainBvhTranslator translator;
	};

	Bvh2lStrategy::Bvh2lStrategy(Calc::Device* device)
		: Strategy(device)
		, m_gpudata(new GpuData(device))
		, m_cpudata(new CpuData)
	{
#ifndef RR_EMBED_KERNELS
		if ( device->GetPlatform() == Calc::Platform::kOpenCL )
		{
			char const* headers[] = { "../RadeonRays/src/kernels/CL/common.cl" };

			int numheaders = sizeof(headers) / sizeof(char const*);

			m_gpudata->executable = m_device->CompileExecutable("../RadeonRays/src/kernels/CL/bvh2l.cl", headers, numheaders);
		}
		else
		{
			assert( device->GetPlatform() == Calc::Platform::kVulkan );
			m_gpudata->executable = m_device->CompileExecutable( "../RadeonRays/src/kernels/GLSL/bvh2l.comp", nullptr, 0 );
		}

#else
#if USE_OPENCL
		if (device->GetPlatform() == Calc::Platform::kOpenCL)
		{
			m_gpudata->executable = m_device->CompileExecutable(g_bvh2l_opencl, std::strlen(g_bvh2l_opencl), nullptr);
		}
#endif

#if USE_VULKAN
		if (m_gpudata->executable == nullptr && device->GetPlatform() == Calc::Platform::kVulkan)
		{
			m_gpudata->executable = m_device->CompileExecutable(g_bvh2l_vulkan, std::strlen(g_bvh2l_vulkan), nullptr);
		}
#endif
=======
    struct Bvh2lStrategy::ShapeData
    {
        // Transform
        matrix minv;
        // Motion blur data
        float3 linearvelocity;
        // Angular veocity (quaternion)
        quaternion angularvelocity;
        // Shape ID
        Id id;
        // Index of root bvh node
        int bvhidx;
        int mask;
        int padding1;
    };

    struct Bvh2lStrategy::Face
    {
        // Up to 4 indices
        int idx[4];
        // Primitive ID within the mesh
        int id;
        // Idx count
        int cnt;
    };

    struct Bvh2lStrategy::GpuData
    {
        // Device
        Calc::Device* device;
        // BVH nodes
        Calc::Buffer* bvh;
        // Vertex positions
        Calc::Buffer* vertices;
        // Indices
        Calc::Buffer* faces;
        // Shape IDs
        Calc::Buffer* shapes;

        int bvhrootidx;

        Calc::Executable* executable;
        Calc::Function* isect_func;
        Calc::Function* occlude_func;
        Calc::Function* isect_indirect_func;
        Calc::Function* occlude_indirect_func;

        GpuData(Calc::Device* d)
            : device(d)
            , bvh(nullptr)
            , vertices(nullptr)
            , faces(nullptr)
            , shapes(nullptr)
            , bvhrootidx(-1)
        {
        }

        ~GpuData()
        {
            device->DeleteBuffer(bvh);
            device->DeleteBuffer(vertices);
            device->DeleteBuffer(faces);
            device->DeleteBuffer(shapes);
            executable->DeleteFunction(isect_func);
            executable->DeleteFunction(occlude_func);
            executable->DeleteFunction(isect_indirect_func);
            executable->DeleteFunction(occlude_indirect_func);
            device->DeleteExecutable(executable);
        }
    };


    struct Bvh2lStrategy::CpuData
    {
        std::vector<int> mesh_vertices_start_idx;
        std::vector<int> mesh_faces_start_idx;
        std::vector<Bvh const*> bvhptrs;
        std::vector<ShapeData> shapedata;
        std::vector<bbox> bounds;

        PlainBvhTranslator translator;
    };

    Bvh2lStrategy::Bvh2lStrategy(Calc::Device* device)
        : Strategy(device)
        , m_gpudata(new GpuData(device))
        , m_cpudata(new CpuData)
    {
#ifndef FR_EMBED_KERNELS
        char const* headers[] = { "../RadeonRays/src/kernel/CL/common.cl" };

        int numheaders = sizeof(headers) / sizeof(char const*);

        m_gpudata->executable = m_device->CompileExecutable("../RadeonRays/src/kernel/CL/bvh2l.cl", headers, numheaders);

#else
        m_gpudata->executable = m_device->CompileExecutable(cl_bvh2l, std::strlen(cl_bvh2l), nullptr);
>>>>>>> 9cd15faf
#endif

        m_gpudata->isect_func = m_gpudata->executable->CreateFunction("IntersectClosest2L");
        m_gpudata->occlude_func = m_gpudata->executable->CreateFunction("IntersectAny2L");
        m_gpudata->isect_indirect_func = m_gpudata->executable->CreateFunction("IntersectClosestRC2L");
        m_gpudata->occlude_indirect_func = m_gpudata->executable->CreateFunction("IntersectAnyRC2L");
    }

    void Bvh2lStrategy::Preprocess(World const& world)
    {
        // If something has been changed we need to rebuild BVH
        int statechange = world.GetStateChange();

        // Full rebuild in case number of objects changes
        if (m_bvhs.size() == 0 || world.has_changed())
        {
            if (m_bvhs.size() != 0)
            {
                m_device->DeleteBuffer(m_gpudata->bvh);
                m_device->DeleteBuffer(m_gpudata->vertices);
                m_device->DeleteBuffer(m_gpudata->faces);
                m_device->DeleteBuffer(m_gpudata->shapes);
            }


            auto builder = world.options_.GetOption("bvh.builder");
            auto tcost = world.options_.GetOption("bvh.sah.traversal_cost");

            bool use_sah = false;
            float traversal_cost = tcost ? tcost->AsFloat() : 10.f;


            if (builder && builder->AsString() == "sah")
            {
                use_sah = true;
            }

            // Copy the shapes here to be able to partition them and handle more efficiently
            // #22: we need to be able to handle instances whos base shapes are not present 
            // in the scene, so we have to add them manually here.
            std::vector<Shape const*> shapes;
            std::set<Shape const*> shapes_disabled;

            for (auto s : world.shapes_)
            {
                auto shapeimpl = static_cast<ShapeImpl const*>(s);

                if (shapeimpl->is_instance())
                {
                    // Here we know this is an instance, need to check if its base shape has been added as well
                    auto instance = static_cast<Instance const*>(shapeimpl);
                    auto base_shape = instance->GetBaseShape();

                    if (std::find(world.shapes_.cbegin(), world.shapes_.cend(), base_shape) == world.shapes_.cend())
                    {
                        // Need to add the shape to the list
                        shapes.push_back(base_shape);
                        // And mark it disabled
                        shapes_disabled.insert(base_shape);
                    }
                }

                shapes.push_back(s);
            }

            // Now partition the range into meshes and instances
            auto firstinst = std::partition(shapes.begin(), shapes.end(), [&](Shape const* shape)
            {
                return !static_cast<ShapeImpl const*>(shape)->is_instance();
            });

            // Count the number of meshes
            int nummeshes = (int)std::distance(shapes.begin(), firstinst);
            // Count the number of instances
            int numinstances = (int)std::distance(firstinst, shapes.end());

            int numvertices = 0;
            int numfaces = 0;

            // This buffer tracks mesh start index for next stage as mesh face indices are relative to 0
            m_cpudata->mesh_vertices_start_idx.resize(nummeshes);
            m_cpudata->mesh_faces_start_idx.resize(nummeshes);
            m_cpudata->bvhptrs.resize(nummeshes + 1);
            m_cpudata->shapedata.resize(nummeshes + numinstances);

            // [0...numshapes-1] contain bottom level BVHs
            // [numshapes] is the top level one
            m_bvhs.resize(nummeshes + 1);
            // Create actual BVH objects
            for (int i = 0; i < nummeshes + 1; ++i)
            {
                m_bvhs[i].reset(new Bvh(traversal_cost, use_sah));
                m_cpudata->bvhptrs[i] = m_bvhs[i].get();
            }

            // Prepare necessary offsets in the arrays
            // in order to be able to parallelize
            for (int i = 0; i < nummeshes; ++i)
            {
                Mesh const* mesh = static_cast<Mesh const*>(shapes[i]);

                m_cpudata->mesh_faces_start_idx[i] = numfaces;
                m_cpudata->mesh_vertices_start_idx[i] = numvertices;

                numfaces += mesh->num_faces();
                numvertices += mesh->num_vertices();
            }

            // We can't avoild allocating it here, since bounds aren't stored anywhere
            m_cpudata->bounds.resize(numfaces);

            // We are storing individual object bounds here to build top level BVH
            std::vector<bbox> object_bounds(nummeshes + numinstances);

            matrix m, minv;

            // Handle simple shapes
#pragma omp parallel for
            for (int i = 0; i < nummeshes; ++i)
            {

                Mesh const* mesh = static_cast<Mesh const*>(shapes[i]);
                // Get transform to apply to object bounds
                mesh->GetTransform(m, minv);

                for (int j = 0; j < mesh->num_faces(); ++j)
                {
                    // Request bounds in object space since we build BVHs for objects locally
                    mesh->GetFaceBounds(j, true, m_cpudata->bounds[m_cpudata->mesh_faces_start_idx[i] + j]);
                }

                // Build BVH for current mesh
                m_bvhs[i]->Build(&m_cpudata->bounds[m_cpudata->mesh_faces_start_idx[i]], mesh->num_faces());

                // Extract and store bounds. Note they are in object space and we need to translate them to world space
                object_bounds[i] = transform_bbox(m_bvhs[i]->Bounds(), m);

                // Collect BVH pointers for toip level build
                m_cpudata->bvhptrs[i] = m_bvhs[i].get();
            }

            // Handle instances
#pragma omp parallel for
            for (int i = nummeshes; i < nummeshes + numinstances; ++i)
            {

                Instance const* instance = static_cast<Instance const*>(shapes[i]);
                // Get transform to apply to object bounds
                instance->GetTransform(m, minv);

                // Find BVH for the instance
                Mesh const* basemesh = static_cast<Mesh const*>(instance->GetBaseShape());

                // It should be there
                auto iter = std::find(shapes.cbegin(), shapes.cbegin() + nummeshes, basemesh);

                // TODO: should be assert
                ThrowIf(iter == shapes.cbegin() + nummeshes, "Internal error");

                int bvhidx = (int)std::distance(shapes.cbegin(), iter);

                // Extract and store bounds. Note they are in object space and we need to translate them to world space
                object_bounds[i] = transform_bbox(m_bvhs[bvhidx]->Bounds(), m);
            }

            // Calculate top level BVH
            m_bvhs[nummeshes]->Build(&object_bounds[0], nummeshes + numinstances);
            m_cpudata->bvhptrs[nummeshes] = m_bvhs[nummeshes].get();

            m_cpudata->translator.Flush();
            // TODO: parallelize this
            m_cpudata->translator.Process(&m_cpudata->bvhptrs[0], &m_cpudata->mesh_faces_start_idx[0], nummeshes);

            // Update GPU data
            // Copy translated nodes first
            m_gpudata->bvh = m_device->CreateBuffer(m_cpudata->translator.nodes_.size() * sizeof(PlainBvhTranslator::Node), Calc::kRead, &m_cpudata->translator.nodes_[0]);
            m_gpudata->bvhrootidx = m_cpudata->translator.root_;


            // Create vertex buffer
            {
                // Vertices
                m_gpudata->vertices = m_device->CreateBuffer(numvertices * sizeof(float3), Calc::kRead);

                // Get the pointer to mapped data
                float3* vertexdata = nullptr;
                Calc::Event* e = nullptr;

                m_device->MapBuffer(m_gpudata->vertices, 0, 0, numvertices * sizeof(float3), Calc::MapType::kMapWrite, (void**)&vertexdata, &e);

                e->Wait();
                m_device->DeleteEvent(e);

                // Here we need to put data in world space rather than object space
                // So we need to get the transform from the mesh and multiply each vertex
                matrix m, minv;

#pragma omp parallel for
                for (int i = 0; i < nummeshes; ++i)
                {
                    // Get the mesh
                    Mesh const* mesh = static_cast<Mesh const*>(shapes[i]);
                    // Get vertex buffer of the current mesh
                    float3 const* myvertexdata = mesh->GetVertexData();

                    // Iterate thru vertices multiply and append them to GPU buffer
                    for (int j = 0; j < mesh->num_vertices(); ++j)
                    {
                        vertexdata[m_cpudata->mesh_vertices_start_idx[i] + j] = myvertexdata[j];
                    }
                }

                m_device->UnmapBuffer(m_gpudata->vertices, 0, vertexdata, &e);

                e->Wait();
                m_device->DeleteEvent(e);
            }

            // Create face buffer
            {
                // Create face buffer
                m_gpudata->faces = m_device->CreateBuffer(numfaces * sizeof(Face), Calc::kRead);

                // Get the pointer to mapped data
                Face* facedata = nullptr;
                Calc::Event* e = nullptr;

                m_device->MapBuffer(m_gpudata->faces, 0, 0, numfaces * sizeof(Face), Calc::MapType::kMapWrite, (void**)&facedata, &e);

                e->Wait();
                m_device->DeleteEvent(e);

                // Here the point is to add mesh starting index to actual index contained within the mesh,
                // getting absolute index in the buffer.
                // Besides that we need to permute the faces accorningly to BVH reordering, whihc
                // is contained within bvh.primids_

#pragma omp parallel for
                for (int i = 0; i < nummeshes; ++i)
                {
                    // Reordering indices for a given mesh
                    int const* reordering = m_bvhs[i]->GetIndices();

                    // Get the mesh
                    Mesh const* mesh = static_cast<Mesh const*>(shapes[i]);

                    Mesh::Face const* myfaces = mesh->GetFaceData();

                    int startidx = m_cpudata->mesh_vertices_start_idx[i];

                    for (int j = 0; j < mesh->num_faces(); ++j)
                    {
                        // Copy face data to GPU buffer
                        int myidx = m_cpudata->mesh_faces_start_idx[i] + j;
                        int faceidx = reordering[j];

                        facedata[myidx].idx[0] = myfaces[faceidx].idx[0] + startidx;
                        facedata[myidx].idx[1] = myfaces[faceidx].idx[1] + startidx;
                        facedata[myidx].idx[2] = myfaces[faceidx].idx[2] + startidx;
                        facedata[myidx].idx[3] = myfaces[faceidx].idx[3] + startidx;

                        facedata[myidx].cnt = (myfaces[faceidx].type_ == Mesh::FaceType::QUAD ? 4 : 3);
                        facedata[myidx].id = faceidx;
                    }
                }

                m_device->UnmapBuffer(m_gpudata->faces, 0, facedata, &e);

                e->Wait();
                m_device->DeleteEvent(e);
            }


            // Now we need to collect shapdata
            int const* topindices = m_bvhs[nummeshes]->GetIndices();

#pragma omp parallel for
            for (int i = 0; i < nummeshes + numinstances; ++i)
            {
                // Get the mesh
                ShapeImpl const* shapeimpl = static_cast<ShapeImpl const*>(shapes[topindices[i]]);

                m_cpudata->shapedata[i].id = shapeimpl->GetId();

                // For disabled shapes force mask to zero since these shapes 
                // present only virtually (they have not been added to the scene)
                // and we need to skip them while doing traversal.
                if (shapes_disabled.find(shapeimpl) == shapes_disabled.cend())
                {
                    m_cpudata->shapedata[i].mask = shapeimpl->GetMask();
                }
                else
                {
                    m_cpudata->shapedata[i].mask = 0x0;
                }

                shapeimpl->GetTransform(m, m_cpudata->shapedata[i].minv);

                if (!shapeimpl->is_instance())
                {
                    m_cpudata->shapedata[i].bvhidx = m_cpudata->translator.roots_[topindices[i]];
                }
                else
                {
                    Instance const* instance = static_cast<Instance const*>(shapes[topindices[i]]);

                    // Find corresponding mesh
                    Mesh const* basemesh = static_cast<Mesh const*>(instance->GetBaseShape());

                    // It should be there
                    auto iter = std::find(shapes.cbegin(), shapes.cbegin() + nummeshes, basemesh);

                    // TODO: should be assert
                    ThrowIf(iter == shapes.cbegin() + nummeshes, "Internal error");

                    int bvhidx = (int)std::distance(shapes.cbegin(), iter);

                    m_cpudata->shapedata[i].bvhidx = m_cpudata->translator.roots_[bvhidx];
                }
            }

            // Create face ID buffer
            m_gpudata->shapes = m_device->CreateBuffer((nummeshes + numinstances) * sizeof(ShapeData), Calc::kRead, &m_cpudata->shapedata[0]);
        }
        // Refit
        else if (statechange != ShapeImpl::kStateChangeNone)
        {
            //std::cout << "Refit\n";

            // Copy the shapes here to be able to partition them and handle more efficiently
            // #22: we need to be able to handle instances whos base shapes are not present 
            // in the scene, so we have to add them manually here.
            std::vector<Shape const*> shapes;
            std::set<Shape const*> shapes_disabled;

            for (auto s : world.shapes_)
            {
                auto shapeimpl = static_cast<ShapeImpl const*>(s);

                if (shapeimpl->is_instance())
                {
                    // Here we know this is an instance, need to check if its base shape has been added as well
                    auto instance = static_cast<Instance const*>(shapeimpl);
                    auto base_shape = instance->GetBaseShape();

                    if (std::find(world.shapes_.cbegin(), world.shapes_.cend(), base_shape) == world.shapes_.cend())
                    {
                        // Need to add the shape to the list
                        shapes.push_back(base_shape);
                        // And mark it disabled
                        shapes_disabled.insert(base_shape);
                    }
                }

                shapes.push_back(s);
            }

            // Now partition the range into meshes and instances
            auto firstinst = std::partition(shapes.begin(), shapes.end(), [&](Shape const* shape)
            {
                return !static_cast<ShapeImpl const*>(shape)->is_instance();
            });

            // Count the number of meshes
            int nummeshes = (int)std::distance(shapes.begin(), firstinst);
            // Count the number of instances
            int numinstances = (int)std::distance(firstinst, shapes.end());

            std::vector<bbox> object_bounds(nummeshes + numinstances);

            matrix m, minv;

            // Go over meshes and rebuild BVH bounds
#pragma omp parallel for
            for (int i = 0; i < nummeshes; ++i)
            {
                Mesh const* mesh = static_cast<Mesh const*>(shapes[i]);
                // Get transform to apply to object bounds
                mesh->GetTransform(m, minv);
                // Extract and store bounds. Note they are in object space and we need to translate them to world space
                object_bounds[i] = transform_bbox(m_bvhs[i]->Bounds(), m);
            }

#pragma omp parallel for
            for (int i = nummeshes; i < nummeshes + numinstances; ++i)
            {

                Instance const* instance = static_cast<Instance const*>(shapes[i]);
                // Get transform to apply to object bounds
                instance->GetTransform(m, minv);

                // Find BVH for the instance
                Mesh const* basemesh = static_cast<Mesh const*>(instance->GetBaseShape());

                // It should be there
                auto iter = std::find(shapes.cbegin(), shapes.cbegin() + nummeshes, basemesh);

                // TODO: should be assert
                ThrowIf(iter == shapes.cbegin() + nummeshes, "Internal error");

                int bvhidx = (int)std::distance(shapes.cbegin(), iter);

                // Extract and store bounds. Note they are in object space and we need to translate them to world space
                object_bounds[i] = transform_bbox(m_bvhs[bvhidx]->Bounds(), m);
            }

            // Calculate top level BVH
            auto builder = world.options_.GetOption("bvh.builder");
            auto tcost = world.options_.GetOption("bvh.sah.traversal_cost");

            bool use_sah = false;
            float traversal_cost = tcost ? tcost->AsFloat() : 10.f;


            if (builder && builder->AsString() == "sah")
            {
                use_sah = true;
            }

            m_bvhs[nummeshes].reset(new Bvh(traversal_cost, use_sah));
            m_bvhs[nummeshes]->Build(&object_bounds[0], nummeshes + numinstances);
            m_cpudata->bvhptrs[nummeshes] = m_bvhs[nummeshes].get();


            // TODO: parallelize this
            m_cpudata->translator.UpdateTopLevel(*m_bvhs[nummeshes]);

            // Update GPU data
            // Copy only top BVH data
            Calc::Event* e = nullptr;
            m_device->WriteBuffer(m_gpudata->bvh, 0, m_cpudata->translator.root_ * sizeof(PlainBvhTranslator::Node), (2 * (nummeshes + numinstances) - 1) * sizeof(PlainBvhTranslator::Node), (char*)&m_cpudata->translator.nodes_[m_cpudata->translator.root_], &e);

            e->Wait();
            m_device->DeleteEvent(e);

            // Now we need to collect shapdata
            int const* topindices = m_bvhs[nummeshes]->GetIndices();

#pragma omp parallel for
<<<<<<< HEAD
			for (int i = 0; i < nummeshes + numinstances; ++i)
			{
				// Get the mesh
				ShapeImpl const* shapeimpl = static_cast<ShapeImpl const*>(shapes[topindices[i]]);

				m_cpudata->shapedata[i].id = shapeimpl->GetId();
				// For disabled shapes force mask to zero since these shapes 
				// present only virtually (they have not been added to the scene)
				// and we need to skip them while doing traversal.
				if (shapes_disabled.find(shapeimpl) == shapes_disabled.cend())
				{
					m_cpudata->shapedata[i].mask = shapeimpl->GetMask();
				}
				else
				{
					m_cpudata->shapedata[i].mask = 0x0;
				}

				shapeimpl->GetTransform(m, m_cpudata->shapedata[i].minv);

				if (!shapeimpl->is_instance())
				{
					m_cpudata->shapedata[i].bvhidx = m_cpudata->translator.roots_[topindices[i]];
				}
				else
				{
					Instance const* instance = static_cast<Instance const*>(shapes[topindices[i]]);

					// Find corresponding mesh
					Mesh const* basemesh = static_cast<Mesh const*>(instance->GetBaseShape());

					// It should be there
					auto iter = std::find(shapes.cbegin(), shapes.cbegin() + nummeshes, basemesh);

					// TODO: should be assert
					ThrowIf(iter == shapes.cbegin() + nummeshes, "Internal error");

					int bvhidx = (int)std::distance(shapes.cbegin(), iter);

					m_cpudata->shapedata[i].bvhidx = m_cpudata->translator.roots_[bvhidx];
				}
			}

			// Create face ID buffer
			m_device->WriteBuffer(m_gpudata->shapes, 0, 0, (nummeshes + numinstances) * sizeof(ShapeData), (char*)&m_cpudata->shapedata[0], &e);

			e->Wait();
			m_device->DeleteEvent(e);

			m_device->Finish(0);
		}
	}

	void Bvh2lStrategy::QueryIntersection(std::uint32_t queueidx, Calc::Buffer const* rays, std::uint32_t numrays, Calc::Buffer *hits, Calc::Event const* waitevent, Calc::Event **event) const
	{
		auto& func = m_gpudata->isect_func;

		// Set args
		int arg = 0;
		int offset = 0;

		func->SetArg(arg++, m_gpudata->bvh);
		func->SetArg(arg++, m_gpudata->vertices);
		func->SetArg(arg++, m_gpudata->faces);
		func->SetArg(arg++, m_gpudata->shapes);
		func->SetArg(arg++, sizeof(int), &m_gpudata->bvhrootidx);
		func->SetArg(arg++, rays);
		func->SetArg(arg++, sizeof(offset), &offset);
		func->SetArg(arg++, sizeof(numrays), &numrays);
		func->SetArg(arg++, hits);

		size_t localsize = kWorkGroupSize;
		size_t globalsize = ((numrays + kWorkGroupSize - 1) / kWorkGroupSize) * kWorkGroupSize;

		m_device->Execute(func, queueidx, globalsize, localsize, event);
	}

	void Bvh2lStrategy::QueryOcclusion(std::uint32_t queueidx, Calc::Buffer const* rays, std::uint32_t numrays, Calc::Buffer *hits, Calc::Event const* waitevent, Calc::Event **event) const
	{
		auto& func = m_gpudata->occlude_func;

		// Set args
		int arg = 0;
		int offset = 0;

		func->SetArg(arg++, m_gpudata->bvh);
		func->SetArg(arg++, m_gpudata->vertices);
		func->SetArg(arg++, m_gpudata->faces);
		func->SetArg(arg++, m_gpudata->shapes);
		func->SetArg(arg++, sizeof(int), &m_gpudata->bvhrootidx);
		func->SetArg(arg++, rays);
		func->SetArg(arg++, sizeof(offset), &offset);
		func->SetArg(arg++, sizeof(numrays), &numrays);
		func->SetArg(arg++, hits);

		size_t localsize = kWorkGroupSize;
		size_t globalsize = ((numrays + kWorkGroupSize - 1) / kWorkGroupSize) * kWorkGroupSize;

		m_device->Execute(func, queueidx, globalsize, localsize, event);
	}

	void Bvh2lStrategy::QueryIntersection(std::uint32_t queueidx, Calc::Buffer const* rays, Calc::Buffer const* numrays, std::uint32_t maxrays, Calc::Buffer* hits, Calc::Event const* waitevent, Calc::Event** event) const
	{
		auto& func = m_gpudata->isect_indirect_func;

		// Set args
		int arg = 0;
		int offset = 0;

		func->SetArg(arg++, m_gpudata->bvh);
		func->SetArg(arg++, m_gpudata->vertices);
		func->SetArg(arg++, m_gpudata->faces);
		func->SetArg(arg++, m_gpudata->shapes);
		func->SetArg(arg++, sizeof(int), &m_gpudata->bvhrootidx);
		func->SetArg(arg++, rays);
		func->SetArg(arg++, sizeof(offset), &offset);
		func->SetArg(arg++, sizeof(numrays), &numrays);
		func->SetArg(arg++, hits);

		size_t localsize = kWorkGroupSize;
		size_t globalsize = ((maxrays + kWorkGroupSize - 1) / kWorkGroupSize) * kWorkGroupSize;

		m_device->Execute(func, queueidx, globalsize, localsize, event);
	}

	void Bvh2lStrategy::QueryOcclusion(std::uint32_t queueidx, Calc::Buffer const* rays, Calc::Buffer const* numrays, std::uint32_t maxrays, Calc::Buffer* hits, Calc::Event const* waitevent, Calc::Event** event) const
	{
		auto& func = m_gpudata->occlude_indirect_func;

		// Set args
		int arg = 0;
		int offset = 0;

		func->SetArg(arg++, m_gpudata->bvh);
		func->SetArg(arg++, m_gpudata->vertices);
		func->SetArg(arg++, m_gpudata->faces);
		func->SetArg(arg++, m_gpudata->shapes);
		func->SetArg(arg++, sizeof(int), &m_gpudata->bvhrootidx);
		func->SetArg(arg++, rays);
		func->SetArg(arg++, sizeof(offset), &offset);
		func->SetArg(arg++, sizeof(numrays), &numrays);
		func->SetArg(arg++, hits);

		size_t localsize = kWorkGroupSize;
		size_t globalsize = ((maxrays + kWorkGroupSize - 1) / kWorkGroupSize) * kWorkGroupSize;

		m_device->Execute(func, queueidx, globalsize, localsize, event);
	}
=======
            for (int i = 0; i < nummeshes + numinstances; ++i)
            {
                // Get the mesh
                ShapeImpl const* shapeimpl = static_cast<ShapeImpl const*>(shapes[topindices[i]]);

                m_cpudata->shapedata[i].id = shapeimpl->GetId();
                // For disabled shapes force mask to zero since these shapes 
                // present only virtually (they have not been added to the scene)
                // and we need to skip them while doing traversal.
                if (shapes_disabled.find(shapeimpl) == shapes_disabled.cend())
                {
                    m_cpudata->shapedata[i].mask = shapeimpl->GetMask();
                }
                else
                {
                    m_cpudata->shapedata[i].mask = 0x0;
                }

                shapeimpl->GetTransform(m, m_cpudata->shapedata[i].minv);

                if (!shapeimpl->is_instance())
                {
                    m_cpudata->shapedata[i].bvhidx = m_cpudata->translator.roots_[topindices[i]];
                }
                else
                {
                    Instance const* instance = static_cast<Instance const*>(shapes[topindices[i]]);

                    // Find corresponding mesh
                    Mesh const* basemesh = static_cast<Mesh const*>(instance->GetBaseShape());

                    // It should be there
                    auto iter = std::find(shapes.cbegin(), shapes.cbegin() + nummeshes, basemesh);

                    // TODO: should be assert
                    ThrowIf(iter == shapes.cbegin() + nummeshes, "Internal error");

                    int bvhidx = (int)std::distance(shapes.cbegin(), iter);

                    m_cpudata->shapedata[i].bvhidx = m_cpudata->translator.roots_[bvhidx];
                }
            }

            // Create face ID buffer
            m_device->WriteBuffer(m_gpudata->shapes, 0, 0, (nummeshes + numinstances) * sizeof(ShapeData), (char*)&m_cpudata->shapedata[0], &e);

            e->Wait();
            m_device->DeleteEvent(e);

            m_device->Finish(0);
        }
    }

    void Bvh2lStrategy::QueryIntersection(std::uint32_t queueidx, Calc::Buffer const* rays, std::uint32_t numrays, Calc::Buffer *hits, Calc::Event const* waitevent, Calc::Event **event) const
    {
        auto& func = m_gpudata->isect_func;

        // Set args
        int arg = 0;
        int offset = 0;

        func->SetArg(arg++, m_gpudata->bvh);
        func->SetArg(arg++, m_gpudata->vertices);
        func->SetArg(arg++, m_gpudata->faces);
        func->SetArg(arg++, m_gpudata->shapes);
        func->SetArg(arg++, sizeof(int), &m_gpudata->bvhrootidx);
        func->SetArg(arg++, rays);
        func->SetArg(arg++, sizeof(offset), &offset);
        func->SetArg(arg++, sizeof(numrays), &numrays);
        func->SetArg(arg++, hits);

        size_t localsize = kWorkGroupSize;
        size_t globalsize = ((numrays + kWorkGroupSize - 1) / kWorkGroupSize) * kWorkGroupSize;

        m_device->Execute(func, queueidx, globalsize, localsize, event);
    }

    void Bvh2lStrategy::QueryOcclusion(std::uint32_t queueidx, Calc::Buffer const* rays, std::uint32_t numrays, Calc::Buffer *hits, Calc::Event const* waitevent, Calc::Event **event) const
    {
        auto& func = m_gpudata->occlude_func;

        // Set args
        int arg = 0;
        int offset = 0;

        func->SetArg(arg++, m_gpudata->bvh);
        func->SetArg(arg++, m_gpudata->vertices);
        func->SetArg(arg++, m_gpudata->faces);
        func->SetArg(arg++, m_gpudata->shapes);
        func->SetArg(arg++, sizeof(int), &m_gpudata->bvhrootidx);
        func->SetArg(arg++, rays);
        func->SetArg(arg++, sizeof(offset), &offset);
        func->SetArg(arg++, sizeof(numrays), &numrays);
        func->SetArg(arg++, hits);

        size_t localsize = kWorkGroupSize;
        size_t globalsize = ((numrays + kWorkGroupSize - 1) / kWorkGroupSize) * kWorkGroupSize;

        m_device->Execute(func, queueidx, globalsize, localsize, event);
    }

    void Bvh2lStrategy::QueryIntersection(std::uint32_t queueidx, Calc::Buffer const* rays, Calc::Buffer const* numrays, std::uint32_t maxrays, Calc::Buffer* hits, Calc::Event const* waitevent, Calc::Event** event) const
    {
        auto& func = m_gpudata->isect_indirect_func;

        // Set args
        int arg = 0;
        int offset = 0;

        func->SetArg(arg++, m_gpudata->bvh);
        func->SetArg(arg++, m_gpudata->vertices);
        func->SetArg(arg++, m_gpudata->faces);
        func->SetArg(arg++, m_gpudata->shapes);
        func->SetArg(arg++, sizeof(int), &m_gpudata->bvhrootidx);
        func->SetArg(arg++, rays);
        func->SetArg(arg++, numrays);
        func->SetArg(arg++, sizeof(offset), &offset);
        func->SetArg(arg++, hits);

        size_t localsize = kWorkGroupSize;
        size_t globalsize = ((maxrays + kWorkGroupSize - 1) / kWorkGroupSize) * kWorkGroupSize;

        m_device->Execute(func, queueidx, globalsize, localsize, event);
    }

    void Bvh2lStrategy::QueryOcclusion(std::uint32_t queueidx, Calc::Buffer const* rays, Calc::Buffer const* numrays, std::uint32_t maxrays, Calc::Buffer* hits, Calc::Event const* waitevent, Calc::Event** event) const
    {
        auto& func = m_gpudata->occlude_indirect_func;

        // Set args
        int arg = 0;
        int offset = 0;

        func->SetArg(arg++, m_gpudata->bvh);
        func->SetArg(arg++, m_gpudata->vertices);
        func->SetArg(arg++, m_gpudata->faces);
        func->SetArg(arg++, m_gpudata->shapes);
        func->SetArg(arg++, sizeof(int), &m_gpudata->bvhrootidx);
        func->SetArg(arg++, rays);
        func->SetArg(arg++, numrays);
        func->SetArg(arg++, sizeof(offset), &offset);
        func->SetArg(arg++, hits);

        size_t localsize = kWorkGroupSize;
        size_t globalsize = ((maxrays + kWorkGroupSize - 1) / kWorkGroupSize) * kWorkGroupSize;

        m_device->Execute(func, queueidx, globalsize, localsize, event);
    }
>>>>>>> 9cd15faf
}<|MERGE_RESOLUTION|>--- conflicted
+++ resolved
@@ -36,7 +36,6 @@
 
 namespace RadeonRays
 {
-<<<<<<< HEAD
 	struct Bvh2lStrategy::ShapeData
 	{
 		// Shape ID
@@ -61,7 +60,7 @@
 		int id;
 		// Idx count
 		int cnt;
-		int2 padding;
+		int padding[2];
 	};
 
 	struct Bvh2lStrategy::GpuData
@@ -163,105 +162,6 @@
 			m_gpudata->executable = m_device->CompileExecutable(g_bvh2l_vulkan, std::strlen(g_bvh2l_vulkan), nullptr);
 		}
 #endif
-=======
-    struct Bvh2lStrategy::ShapeData
-    {
-        // Transform
-        matrix minv;
-        // Motion blur data
-        float3 linearvelocity;
-        // Angular veocity (quaternion)
-        quaternion angularvelocity;
-        // Shape ID
-        Id id;
-        // Index of root bvh node
-        int bvhidx;
-        int mask;
-        int padding1;
-    };
-
-    struct Bvh2lStrategy::Face
-    {
-        // Up to 4 indices
-        int idx[4];
-        // Primitive ID within the mesh
-        int id;
-        // Idx count
-        int cnt;
-    };
-
-    struct Bvh2lStrategy::GpuData
-    {
-        // Device
-        Calc::Device* device;
-        // BVH nodes
-        Calc::Buffer* bvh;
-        // Vertex positions
-        Calc::Buffer* vertices;
-        // Indices
-        Calc::Buffer* faces;
-        // Shape IDs
-        Calc::Buffer* shapes;
-
-        int bvhrootidx;
-
-        Calc::Executable* executable;
-        Calc::Function* isect_func;
-        Calc::Function* occlude_func;
-        Calc::Function* isect_indirect_func;
-        Calc::Function* occlude_indirect_func;
-
-        GpuData(Calc::Device* d)
-            : device(d)
-            , bvh(nullptr)
-            , vertices(nullptr)
-            , faces(nullptr)
-            , shapes(nullptr)
-            , bvhrootidx(-1)
-        {
-        }
-
-        ~GpuData()
-        {
-            device->DeleteBuffer(bvh);
-            device->DeleteBuffer(vertices);
-            device->DeleteBuffer(faces);
-            device->DeleteBuffer(shapes);
-            executable->DeleteFunction(isect_func);
-            executable->DeleteFunction(occlude_func);
-            executable->DeleteFunction(isect_indirect_func);
-            executable->DeleteFunction(occlude_indirect_func);
-            device->DeleteExecutable(executable);
-        }
-    };
-
-
-    struct Bvh2lStrategy::CpuData
-    {
-        std::vector<int> mesh_vertices_start_idx;
-        std::vector<int> mesh_faces_start_idx;
-        std::vector<Bvh const*> bvhptrs;
-        std::vector<ShapeData> shapedata;
-        std::vector<bbox> bounds;
-
-        PlainBvhTranslator translator;
-    };
-
-    Bvh2lStrategy::Bvh2lStrategy(Calc::Device* device)
-        : Strategy(device)
-        , m_gpudata(new GpuData(device))
-        , m_cpudata(new CpuData)
-    {
-#ifndef FR_EMBED_KERNELS
-        char const* headers[] = { "../RadeonRays/src/kernel/CL/common.cl" };
-
-        int numheaders = sizeof(headers) / sizeof(char const*);
-
-        m_gpudata->executable = m_device->CompileExecutable("../RadeonRays/src/kernel/CL/bvh2l.cl", headers, numheaders);
-
-#else
-        m_gpudata->executable = m_device->CompileExecutable(cl_bvh2l, std::strlen(cl_bvh2l), nullptr);
->>>>>>> 9cd15faf
 #endif
 
         m_gpudata->isect_func = m_gpudata->executable->CreateFunction("IntersectClosest2L");
@@ -701,156 +601,6 @@
             int const* topindices = m_bvhs[nummeshes]->GetIndices();
 
 #pragma omp parallel for
-<<<<<<< HEAD
-			for (int i = 0; i < nummeshes + numinstances; ++i)
-			{
-				// Get the mesh
-				ShapeImpl const* shapeimpl = static_cast<ShapeImpl const*>(shapes[topindices[i]]);
-
-				m_cpudata->shapedata[i].id = shapeimpl->GetId();
-				// For disabled shapes force mask to zero since these shapes 
-				// present only virtually (they have not been added to the scene)
-				// and we need to skip them while doing traversal.
-				if (shapes_disabled.find(shapeimpl) == shapes_disabled.cend())
-				{
-					m_cpudata->shapedata[i].mask = shapeimpl->GetMask();
-				}
-				else
-				{
-					m_cpudata->shapedata[i].mask = 0x0;
-				}
-
-				shapeimpl->GetTransform(m, m_cpudata->shapedata[i].minv);
-
-				if (!shapeimpl->is_instance())
-				{
-					m_cpudata->shapedata[i].bvhidx = m_cpudata->translator.roots_[topindices[i]];
-				}
-				else
-				{
-					Instance const* instance = static_cast<Instance const*>(shapes[topindices[i]]);
-
-					// Find corresponding mesh
-					Mesh const* basemesh = static_cast<Mesh const*>(instance->GetBaseShape());
-
-					// It should be there
-					auto iter = std::find(shapes.cbegin(), shapes.cbegin() + nummeshes, basemesh);
-
-					// TODO: should be assert
-					ThrowIf(iter == shapes.cbegin() + nummeshes, "Internal error");
-
-					int bvhidx = (int)std::distance(shapes.cbegin(), iter);
-
-					m_cpudata->shapedata[i].bvhidx = m_cpudata->translator.roots_[bvhidx];
-				}
-			}
-
-			// Create face ID buffer
-			m_device->WriteBuffer(m_gpudata->shapes, 0, 0, (nummeshes + numinstances) * sizeof(ShapeData), (char*)&m_cpudata->shapedata[0], &e);
-
-			e->Wait();
-			m_device->DeleteEvent(e);
-
-			m_device->Finish(0);
-		}
-	}
-
-	void Bvh2lStrategy::QueryIntersection(std::uint32_t queueidx, Calc::Buffer const* rays, std::uint32_t numrays, Calc::Buffer *hits, Calc::Event const* waitevent, Calc::Event **event) const
-	{
-		auto& func = m_gpudata->isect_func;
-
-		// Set args
-		int arg = 0;
-		int offset = 0;
-
-		func->SetArg(arg++, m_gpudata->bvh);
-		func->SetArg(arg++, m_gpudata->vertices);
-		func->SetArg(arg++, m_gpudata->faces);
-		func->SetArg(arg++, m_gpudata->shapes);
-		func->SetArg(arg++, sizeof(int), &m_gpudata->bvhrootidx);
-		func->SetArg(arg++, rays);
-		func->SetArg(arg++, sizeof(offset), &offset);
-		func->SetArg(arg++, sizeof(numrays), &numrays);
-		func->SetArg(arg++, hits);
-
-		size_t localsize = kWorkGroupSize;
-		size_t globalsize = ((numrays + kWorkGroupSize - 1) / kWorkGroupSize) * kWorkGroupSize;
-
-		m_device->Execute(func, queueidx, globalsize, localsize, event);
-	}
-
-	void Bvh2lStrategy::QueryOcclusion(std::uint32_t queueidx, Calc::Buffer const* rays, std::uint32_t numrays, Calc::Buffer *hits, Calc::Event const* waitevent, Calc::Event **event) const
-	{
-		auto& func = m_gpudata->occlude_func;
-
-		// Set args
-		int arg = 0;
-		int offset = 0;
-
-		func->SetArg(arg++, m_gpudata->bvh);
-		func->SetArg(arg++, m_gpudata->vertices);
-		func->SetArg(arg++, m_gpudata->faces);
-		func->SetArg(arg++, m_gpudata->shapes);
-		func->SetArg(arg++, sizeof(int), &m_gpudata->bvhrootidx);
-		func->SetArg(arg++, rays);
-		func->SetArg(arg++, sizeof(offset), &offset);
-		func->SetArg(arg++, sizeof(numrays), &numrays);
-		func->SetArg(arg++, hits);
-
-		size_t localsize = kWorkGroupSize;
-		size_t globalsize = ((numrays + kWorkGroupSize - 1) / kWorkGroupSize) * kWorkGroupSize;
-
-		m_device->Execute(func, queueidx, globalsize, localsize, event);
-	}
-
-	void Bvh2lStrategy::QueryIntersection(std::uint32_t queueidx, Calc::Buffer const* rays, Calc::Buffer const* numrays, std::uint32_t maxrays, Calc::Buffer* hits, Calc::Event const* waitevent, Calc::Event** event) const
-	{
-		auto& func = m_gpudata->isect_indirect_func;
-
-		// Set args
-		int arg = 0;
-		int offset = 0;
-
-		func->SetArg(arg++, m_gpudata->bvh);
-		func->SetArg(arg++, m_gpudata->vertices);
-		func->SetArg(arg++, m_gpudata->faces);
-		func->SetArg(arg++, m_gpudata->shapes);
-		func->SetArg(arg++, sizeof(int), &m_gpudata->bvhrootidx);
-		func->SetArg(arg++, rays);
-		func->SetArg(arg++, sizeof(offset), &offset);
-		func->SetArg(arg++, sizeof(numrays), &numrays);
-		func->SetArg(arg++, hits);
-
-		size_t localsize = kWorkGroupSize;
-		size_t globalsize = ((maxrays + kWorkGroupSize - 1) / kWorkGroupSize) * kWorkGroupSize;
-
-		m_device->Execute(func, queueidx, globalsize, localsize, event);
-	}
-
-	void Bvh2lStrategy::QueryOcclusion(std::uint32_t queueidx, Calc::Buffer const* rays, Calc::Buffer const* numrays, std::uint32_t maxrays, Calc::Buffer* hits, Calc::Event const* waitevent, Calc::Event** event) const
-	{
-		auto& func = m_gpudata->occlude_indirect_func;
-
-		// Set args
-		int arg = 0;
-		int offset = 0;
-
-		func->SetArg(arg++, m_gpudata->bvh);
-		func->SetArg(arg++, m_gpudata->vertices);
-		func->SetArg(arg++, m_gpudata->faces);
-		func->SetArg(arg++, m_gpudata->shapes);
-		func->SetArg(arg++, sizeof(int), &m_gpudata->bvhrootidx);
-		func->SetArg(arg++, rays);
-		func->SetArg(arg++, sizeof(offset), &offset);
-		func->SetArg(arg++, sizeof(numrays), &numrays);
-		func->SetArg(arg++, hits);
-
-		size_t localsize = kWorkGroupSize;
-		size_t globalsize = ((maxrays + kWorkGroupSize - 1) / kWorkGroupSize) * kWorkGroupSize;
-
-		m_device->Execute(func, queueidx, globalsize, localsize, event);
-	}
-=======
             for (int i = 0; i < nummeshes + numinstances; ++i)
             {
                 // Get the mesh
@@ -999,5 +749,4 @@
 
         m_device->Execute(func, queueidx, globalsize, localsize, event);
     }
->>>>>>> 9cd15faf
 }