--- conflicted
+++ resolved
@@ -101,14 +101,11 @@
 - `-cs speed` set camera movement speed
 - `-cpx x -cpy y -cpz z` set camera position
 - `-tpx x -tpy y -tpz z` set camera target
-<<<<<<< HEAD
-- `-interop [0|1]` disable | enable OpenGL interop (enabled by default, might be broken on some Linux systems)
-- `-config [gpu|cpu|mgpu|mcpu|all]` set device configuration to run on: single gpu (default) | single cpu | all available gpus | all available cpus | all devices
-=======
 - `-fd distance` set camera focus distance in meters
 - `-fl length` set lens focal length in meters (default 35mm)
 - `-a aperture` set lens aperture value in meters (values > 0 switches camera model from pinhole to physical)
->>>>>>> 0fa24fd8
+- `-interop [0|1]` disable | enable OpenGL interop (enabled by default, might be broken on some Linux systems)
+- `-config [gpu|cpu|mgpu|mcpu|all]` set device configuration to run on: single gpu (default) | single cpu | all available gpus | all available cpus | all devices
 
 The app only supports loading of pure triangle .obj meshes. The list of supported texture formats:
 
