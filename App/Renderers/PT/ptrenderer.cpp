/**********************************************************************
 Copyright (c) 2016 Advanced Micro Devices, Inc. All rights reserved.
 
 Permission is hereby granted, free of charge, to any person obtaining a copy
 of this software and associated documentation files (the "Software"), to deal
 in the Software without restriction, including without limitation the rights
 to use, copy, modify, merge, publish, distribute, sublicense, and/or sell
 copies of the Software, and to permit persons to whom the Software is
 furnished to do so, subject to the following conditions:
 
 The above copyright notice and this permission notice shall be included in
 all copies or substantial portions of the Software.
 
 THE SOFTWARE IS PROVIDED "AS IS", WITHOUT WARRANTY OF ANY KIND, EXPRESS OR
 IMPLIED, INCLUDING BUT NOT LIMITED TO THE WARRANTIES OF MERCHANTABILITY,
 FITNESS FOR A PARTICULAR PURPOSE AND NONINFRINGEMENT.  IN NO EVENT SHALL THE
 AUTHORS OR COPYRIGHT HOLDERS BE LIABLE FOR ANY CLAIM, DAMAGES OR OTHER
 LIABILITY, WHETHER IN AN ACTION OF CONTRACT, TORT OR OTHERWISE, ARISING FROM,
 OUT OF OR IN CONNECTION WITH THE SOFTWARE OR THE USE OR OTHER DEALINGS IN
 THE SOFTWARE.
 ********************************************************************/
#include "Renderers/PT/ptrenderer.h"
#include "CLW/clwoutput.h"
#include "SceneGraph/scene1.h"
#include "SceneGraph/Collector/collector.h"

#include <numeric>
#include <chrono>
#include <cstddef>
#include <cstdlib>
#include <cstdint>
#include <random>
#include <algorithm>

#include "Utils/sobol.h"

#ifdef RR_EMBED_KERNELS
#include "./CL/cache/kernels.h"
#endif

namespace Baikal
{
    using namespace RadeonRays;
    
    static int const kMaxLightSamples = 1;
    
    struct PtRenderer::PathState
    {
        float4 throughput;
        int volume;
        int flags;
        int extra0;
        int extra1;
    };
    
    struct PtRenderer::RenderData
    {
        // OpenCL stuff
        CLWBuffer<ray> rays[2];
        CLWBuffer<int> hits;
        
        CLWBuffer<ray> shadowrays;
        CLWBuffer<int> shadowhits;
        
        CLWBuffer<Intersection> intersections;
        CLWBuffer<int> compacted_indices;
        CLWBuffer<int> pixelindices[2];
        CLWBuffer<int> iota;
        
        CLWBuffer<float3> lightsamples;
        CLWBuffer<PathState> paths;
        CLWBuffer<std::uint32_t> random;
        CLWBuffer<std::uint32_t> sobolmat;
        CLWBuffer<int> hitcount;
        
        CLWProgram program;
        CLWParallelPrimitives pp;
        
        // RadeonRays stuff
        Buffer* fr_rays[2];
        Buffer* fr_shadowrays;
        Buffer* fr_shadowhits;
        Buffer* fr_hits;
        Buffer* fr_intersections;
        Buffer* fr_hitcount;
        
        Collector mat_collector;
        Collector tex_collector;
        
        RenderData()
        : fr_shadowrays(nullptr)
        , fr_shadowhits(nullptr)
        , fr_hits(nullptr)
        , fr_intersections(nullptr)
        , fr_hitcount(nullptr)
        {
            fr_rays[0] = nullptr;
            fr_rays[1] = nullptr;
        }
    };
    
    // Constructor
    PtRenderer::PtRenderer(CLWContext context, int devidx, int num_bounces)
    : m_context(context)
    , m_render_data(new RenderData)
    , m_vidmemws(0)
    , m_scene_controller(context, devidx)
    , m_num_bounces(num_bounces)
    , m_framecnt(0)
    {
        std::string buildopts;
        
        buildopts.append(" -cl-mad-enable -cl-fast-relaxed-math -cl-std=CL1.2 -I . ");
        
        buildopts.append(
#if defined(__APPLE__)
                         "-D APPLE "
#elif defined(_WIN32) || defined (WIN32)
                         "-D WIN32 "
#elif defined(__linux__)
                         "-D __linux__ "
#else
                         ""
#endif
                         );
        
        // Create parallel primitives
        m_render_data->pp = CLWParallelPrimitives(m_context, buildopts.c_str());
        
        // Load kernels
#ifndef RR_EMBED_KERNELS
        m_render_data->program = CLWProgram::CreateFromFile("../App/CL/integrator_pt.cl", buildopts.c_str(), m_context);
#else
        m_render_data->program = CLWProgram::CreateFromSource(cl_app, std::strlen(cl_integrator_pt), buildopts.c_str(), context);
#endif
        
        m_render_data->sobolmat = m_context.CreateBuffer<unsigned int>(1024 * 52, CL_MEM_READ_ONLY, &g_SobolMatrices[0]);
    }
    
    PtRenderer::~PtRenderer()
    {
    }
    
    Output* PtRenderer::CreateOutput(std::uint32_t w, std::uint32_t h) const
    {
        return new ClwOutput(w, h, m_context);
    }
    
    void PtRenderer::DeleteOutput(Output* output) const
    {
        delete output;
    }
    
    void PtRenderer::Clear(RadeonRays::float3 const& val, Output& output) const
    {
        static_cast<ClwOutput&>(output).Clear(val);
        m_framecnt = 0;
    }
    
    void PtRenderer::SetNumBounces(int num_bounces)
    {
        m_num_bounces = num_bounces;
    }
    
    // Render the scene into the output
    void PtRenderer::Render(Scene1 const& scene)
    {
        auto api = m_scene_controller.GetIntersectionApi();
        auto& clwscene = m_scene_controller.CompileScene(scene, m_render_data->mat_collector, m_render_data->tex_collector);
<<<<<<< HEAD
        
        // Number of rays to generate
        auto output = GetOutput(OutputType::kColor);
        
        if (output)
        {
            int maxrays = output->width() * output->height();
            
            // Generate primary
            GeneratePrimaryRays(clwscene, *output);
            
            // Copy compacted indices to track reverse indices
            m_context.CopyBuffer(0, m_render_data->iota, m_render_data->pixelindices[0], 0, 0, m_render_data->iota.GetElementCount());
            m_context.CopyBuffer(0, m_render_data->iota, m_render_data->pixelindices[1], 0, 0, m_render_data->iota.GetElementCount());
            m_context.FillBuffer(0, m_render_data->hitcount, maxrays, 1);
            
=======

        // Check output
        assert(m_output);

        //for (int s = 0; s < 8; ++s)
        {
            // Number of rays to generate
            //int maxrays = m_output->width() * m_output->height();
            int2 tile_size = int2(m_output->width(), m_output->height());
            int num_rays = tile_size.x * tile_size.y;

            // Generate primary
            GeneratePrimaryRays(clwscene, tile_size);

            // Copy compacted indices to track reverse indices
            std::vector<int> tile_indices(tile_size.x * tile_size.y);
            auto img_width = m_output->width();
            for (int i = 0; i < tile_size.y; ++i)
                for (int j = 0; j < tile_size.x; ++j)
                {
                    tile_indices[tile_size.x * i + j] = img_width * i + j;
                }

            //m_context.CopyBuffer(0, m_render_data->iota, m_render_data->pixelindices[0], 0, 0, m_render_data->iota.GetElementCount());
            //m_context.CopyBuffer(0, m_render_data->iota, m_render_data->pixelindices[1], 0, 0, m_render_data->iota.GetElementCount());
            //m_context.WriteBuffer(0, m_render_data->iota, &tile_indices[0], tile_indices.size());
            m_context.WriteBuffer(0, m_render_data->pixelindices[0], &tile_indices[0], tile_indices.size());
            m_context.WriteBuffer(0, m_render_data->pixelindices[1], &tile_indices[0], tile_indices.size());
            m_context.FillBuffer(0, m_render_data->hitcount, num_rays, 1);

>>>>>>> 21d1c849
            // Initialize first pass
            for (int pass = 0; pass < static_cast<int>(m_num_bounces); ++pass)
            {
                // Clear ray hits buffer
                m_context.FillBuffer(0, m_render_data->hits, 0, m_render_data->hits.GetElementCount());
<<<<<<< HEAD
                
                // Intersect ray batch
                api->QueryIntersection(m_render_data->fr_rays[pass & 0x1], m_render_data->fr_hitcount, maxrays, m_render_data->fr_intersections, nullptr, nullptr);
                
                // Apply scattering
                EvaluateVolume(clwscene, pass);
                
                if (pass > 0 && clwscene.envmapidx > -1)
                {
                    ShadeMiss(clwscene, pass);
                }
                
                // Convert intersections to predicates
                FilterPathStream(pass);
                
                // Compact batch
                m_render_data->pp.Compact(0, m_render_data->hits, m_render_data->iota, m_render_data->compacted_indices, m_render_data->hitcount);
                
                // Advance indices to keep pixel indices up to date
                RestorePixelIndices(pass);
                
                // Shade hits
                ShadeVolume(clwscene, pass);
                
                // Shade hits
                ShadeSurface(clwscene, pass);
                
                // Shade missing rays
                if (pass == 0)
                ShadeBackground(clwscene, pass);
                
                // Intersect shadow rays
                api->QueryOcclusion(m_render_data->fr_shadowrays, m_render_data->fr_hitcount, maxrays, m_render_data->fr_shadowhits, nullptr, nullptr);
                
                // Gather light samples and account for visibility
                GatherLightSamples(clwscene, pass);
                
                //
                m_context.Flush(0);
            }
        }
        
        // Check if we have other outputs, than color
        bool aov_pass_needed = false;
        for (auto i = 1U; i < static_cast<std::uint32_t>(Renderer::OutputType::kMax); ++i)
        {
            if (GetOutput(static_cast<Renderer::OutputType>(i)))
            {
                aov_pass_needed = true;
                break;
            }
        }
        
        if (aov_pass_needed)
        {
            FillAOVs(clwscene);
            m_context.Flush(0);
        }
        
        ++m_framecnt;
=======
                m_context.Finish(0);

                // Intersect ray batch
                api->QueryIntersection(m_render_data->fr_rays[pass & 0x1], m_render_data->fr_hitcount, num_rays, m_render_data->fr_intersections, nullptr, nullptr);
                m_context.Finish(0);

                // Apply scattering
                EvaluateVolume(clwscene, pass, tile_size);

                //m_context.Finish(0);

                if (pass > 0 && clwscene.envmapidx > -1)
                {
                    ShadeMiss(clwscene, pass, tile_size);

                    m_context.Finish(0);
                }

                // Convert intersections to predicates
                FilterPathStream(pass, tile_size);
                m_context.Finish(0);

                // Compact batch
                m_render_data->pp.Compact(0, m_render_data->hits, m_render_data->iota, m_render_data->compacted_indices, num_rays, m_render_data->hitcount);
                std::vector<int> data(num_rays);
                int numhits;
                m_context.ReadBuffer(0, m_render_data->compacted_indices, &data[0], num_rays).Wait();
                m_context.ReadBuffer(0, m_render_data->hitcount, &numhits, 1).Wait();

                // Advance indices to keep pixel indices up to date
                RestorePixelIndices(pass, tile_size);
                m_context.Finish(0);

                // Shade hits
                ShadeVolume(clwscene, pass, tile_size);
                //m_context.Finish(0);

                // Shade hits
                ShadeSurface(clwscene, pass, tile_size);
                m_context.Finish(0);

                // Shade missing rays
                if (pass == 0)
                {
                    ShadeBackground(clwscene, pass, tile_size);
                    m_context.Finish(0);
                }

                // Intersect shadow rays
                api->QueryOcclusion(m_render_data->fr_shadowrays, m_render_data->fr_hitcount, num_rays, m_render_data->fr_shadowhits, nullptr, nullptr);
                m_context.Finish(0);

                // Gather light samples and account for visibility
                GatherLightSamples(clwscene, pass, tile_size);
                m_context.Finish(0);

                //
                m_context.Flush(0);
            }

            ++m_framecnt;
        }
>>>>>>> 21d1c849
    }
    
    void PtRenderer::SetOutput(OutputType type, Output* output)
    {
        // Find first non-zero output
        auto current_output = GetOutput(Renderer::OutputType::kColor);
        if (!current_output)
        {
            for (auto i = 0U; i < static_cast<std::uint32_t>(Renderer::OutputType::kMax); ++i)
            {
                current_output = GetOutput(static_cast<Renderer::OutputType>(i));
                
                if (current_output)
                {
                    break;
                }
            }
        }
        
        if (!current_output || current_output->width() < output->width() || current_output->height() < output->height())
        {
            ResizeWorkingSet(*output);
        }
        
        Renderer::SetOutput(type, output);
    }
    
    void PtRenderer::ResizeWorkingSet(Output const& output)
    {
        m_vidmemws = 0;
        
        // Create ray payloads
        m_render_data->rays[0] = m_context.CreateBuffer<ray>(output.width() * output.height(), CL_MEM_READ_WRITE);
        m_vidmemws += output.width() * output.height() * sizeof(ray);
        
        m_render_data->rays[1] = m_context.CreateBuffer<ray>(output.width() * output.height(), CL_MEM_READ_WRITE);
        m_vidmemws += output.width() * output.height() * sizeof(ray);
        
        m_render_data->hits = m_context.CreateBuffer<int>(output.width() * output.height(), CL_MEM_READ_WRITE);
        m_vidmemws += output.width() * output.height() * sizeof(int);
        
        m_render_data->intersections = m_context.CreateBuffer<Intersection>(output.width() * output.height(), CL_MEM_READ_WRITE);
        m_vidmemws += output.width() * output.height() * sizeof(Intersection);
        
        m_render_data->shadowrays = m_context.CreateBuffer<ray>(output.width() * output.height() * kMaxLightSamples, CL_MEM_READ_WRITE);
        m_vidmemws += output.width() * output.height() * sizeof(ray)* kMaxLightSamples;
        
        m_render_data->shadowhits = m_context.CreateBuffer<int>(output.width() * output.height() * kMaxLightSamples, CL_MEM_READ_WRITE);
        m_vidmemws += output.width() * output.height() * sizeof(int)* kMaxLightSamples;
        
        m_render_data->lightsamples = m_context.CreateBuffer<float3>(output.width() * output.height() * kMaxLightSamples, CL_MEM_READ_WRITE);
        m_vidmemws += output.width() * output.height() * sizeof(float3)* kMaxLightSamples;
        
        m_render_data->paths = m_context.CreateBuffer<PathState>(output.width() * output.height(), CL_MEM_READ_WRITE);
        m_vidmemws += output.width() * output.height() * sizeof(PathState);
        
        std::vector<std::uint32_t> random_buffer(output.width() * output.height());
        std::generate(random_buffer.begin(), random_buffer.end(), std::rand);
        
        m_render_data->random = m_context.CreateBuffer<std::uint32_t>(output.width() * output.height(), CL_MEM_READ_WRITE, &random_buffer[0]);
        m_vidmemws += output.width() * output.height() * sizeof(std::uint32_t);
        
        std::vector<int> initdata(output.width() * output.height());
        std::iota(initdata.begin(), initdata.end(), 0);
        m_render_data->iota = m_context.CreateBuffer<int>(output.width() * output.height(), CL_MEM_READ_WRITE | CL_MEM_COPY_HOST_PTR, &initdata[0]);
        m_vidmemws += output.width() * output.height() * sizeof(int);
        
        m_render_data->compacted_indices = m_context.CreateBuffer<int>(output.width() * output.height(), CL_MEM_READ_WRITE);
        m_vidmemws += output.width() * output.height() * sizeof(int);
        
        m_render_data->pixelindices[0] = m_context.CreateBuffer<int>(output.width() * output.height(), CL_MEM_READ_WRITE);
        m_vidmemws += output.width() * output.height() * sizeof(int);
        
        m_render_data->pixelindices[1] = m_context.CreateBuffer<int>(output.width() * output.height(), CL_MEM_READ_WRITE);
        m_vidmemws += output.width() * output.height() * sizeof(int);
        
        m_render_data->hitcount = m_context.CreateBuffer<int>(1, CL_MEM_READ_WRITE);
        
        auto api = m_scene_controller.GetIntersectionApi();
        
        // Recreate FR buffers
        api->DeleteBuffer(m_render_data->fr_rays[0]);
        api->DeleteBuffer(m_render_data->fr_rays[1]);
        api->DeleteBuffer(m_render_data->fr_shadowrays);
        api->DeleteBuffer(m_render_data->fr_hits);
        api->DeleteBuffer(m_render_data->fr_shadowhits);
        api->DeleteBuffer(m_render_data->fr_intersections);
        api->DeleteBuffer(m_render_data->fr_hitcount);
        
        m_render_data->fr_rays[0] = CreateFromOpenClBuffer(api, m_render_data->rays[0]);
        m_render_data->fr_rays[1] = CreateFromOpenClBuffer(api, m_render_data->rays[1]);
        m_render_data->fr_shadowrays = CreateFromOpenClBuffer(api, m_render_data->shadowrays);
        m_render_data->fr_hits = CreateFromOpenClBuffer(api, m_render_data->hits);
        m_render_data->fr_shadowhits = CreateFromOpenClBuffer(api, m_render_data->shadowhits);
        m_render_data->fr_intersections = CreateFromOpenClBuffer(api, m_render_data->intersections);
        m_render_data->fr_hitcount = CreateFromOpenClBuffer(api, m_render_data->hitcount);
        
        std::cout << "Vidmem usage (working set): " << m_vidmemws / (1024 * 1024) << "Mb\n";
    }
<<<<<<< HEAD
    
    void PtRenderer::FillAOVs(ClwScene const& scene)
    {
        auto api = m_scene_controller.GetIntersectionApi();
        
        // Find first non-zero AOV to get buffer dimensions
        auto output = GetOutput(OutputType::kColor);
        if (!output)
        {
            for (auto i = 1U; i < static_cast<std::uint32_t>(Renderer::OutputType::kMax); ++i)
            {
                output = GetOutput(static_cast<Renderer::OutputType>(i));
                
                if (output)
                {
                    break;
                }
            }
        }
        
        int num_items = output->width() * output->height();
        
        // Generate primary
        GeneratePrimaryRays(scene, *output);
        
        // Intersect ray batch
        m_context.FillBuffer(0, m_render_data->hitcount, num_items, 1);
        api->QueryIntersection(m_render_data->fr_rays[0], m_render_data->fr_hitcount, num_items, m_render_data->fr_intersections, nullptr, nullptr);
        
        CLWKernel fill_kernel = m_render_data->program.GetKernel("FillAOVs");
        
        auto argc = 0U;
        fill_kernel.SetArg(argc++, m_render_data->rays[0]);
        fill_kernel.SetArg(argc++, m_render_data->intersections);
        fill_kernel.SetArg(argc++, num_items);
        fill_kernel.SetArg(argc++, scene.vertices);
        fill_kernel.SetArg(argc++, scene.normals);
        fill_kernel.SetArg(argc++, scene.uvs);
        fill_kernel.SetArg(argc++, scene.indices);
        fill_kernel.SetArg(argc++, scene.shapes);
        fill_kernel.SetArg(argc++, scene.materialids);
        fill_kernel.SetArg(argc++, scene.materials);
        fill_kernel.SetArg(argc++, scene.textures);
        fill_kernel.SetArg(argc++, scene.texturedata);
        fill_kernel.SetArg(argc++, scene.envmapidx);
        fill_kernel.SetArg(argc++, scene.lights);
        fill_kernel.SetArg(argc++, scene.num_lights);
        fill_kernel.SetArg(argc++, rand_uint());
        fill_kernel.SetArg(argc++, m_render_data->random);
        fill_kernel.SetArg(argc++, m_render_data->sobolmat);
        fill_kernel.SetArg(argc++, m_framecnt);
        for (auto i = 1U; i < static_cast<std::uint32_t>(Renderer::OutputType::kMax); ++i)
        {
            if (auto aov = static_cast<ClwOutput*>(GetOutput(static_cast<Renderer::OutputType>(i))))
            {
                fill_kernel.SetArg(argc++, 1);
                fill_kernel.SetArg(argc++, aov->data());
            }
            else
            {
                fill_kernel.SetArg(argc++, 0);
                // This is simply a dummy buffer
                fill_kernel.SetArg(argc++, m_render_data->hitcount);
            }
        }
        
        // Run AOV kernel
        {
            int globalsize = output->width() * output->height();
            m_context.Launch1D(0, ((globalsize + 63) / 64) * 64, 64, fill_kernel);
        }
    }
    
    void PtRenderer::GeneratePrimaryRays(ClwScene const& scene, Output const& output)
=======

    void PtRenderer::GeneratePrimaryRays(ClwScene const& scene, int2 const& tile_size)
>>>>>>> 21d1c849
    {
        // Fetch kernel
        std::string kernel_name = (scene.camera_type == CameraType::kDefault) ? "PerspectiveCamera_GeneratePaths" : "PerspectiveCameraDof_GeneratePaths";
        
        CLWKernel genkernel = m_render_data->program.GetKernel(kernel_name);
        
        // Set kernel parameters
        int argc = 0;
        genkernel.SetArg(argc++, scene.camera);
<<<<<<< HEAD
        genkernel.SetArg(argc++, output.width());
        genkernel.SetArg(argc++, output.height());
=======
        genkernel.SetArg(argc++, m_output->width());
        genkernel.SetArg(argc++, m_output->height());
        genkernel.SetArg(argc++, tile_size.x);
        genkernel.SetArg(argc++, tile_size.y);
>>>>>>> 21d1c849
        genkernel.SetArg(argc++, (int)rand_uint());
        genkernel.SetArg(argc++, m_framecnt);
        genkernel.SetArg(argc++, m_render_data->rays[0]);
        genkernel.SetArg(argc++, m_render_data->random);
        genkernel.SetArg(argc++, m_render_data->sobolmat);
        genkernel.SetArg(argc++, m_render_data->paths);
        
        // Run generation kernel
        {
<<<<<<< HEAD
            size_t gs[] = { static_cast<size_t>((output.width() + 7) / 8 * 8), static_cast<size_t>((output.height() + 7) / 8 * 8) };
=======
            size_t gs[] = { static_cast<size_t>((tile_size.x + 7) / 8 * 8), static_cast<size_t>((tile_size.y + 7) / 8 * 8) };
>>>>>>> 21d1c849
            size_t ls[] = { 8, 8 };
            
            m_context.Launch2D(0, gs, ls, genkernel);
        }
    }
<<<<<<< HEAD
    
    void PtRenderer::ShadeSurface(ClwScene const& scene, int pass)
=======

    void PtRenderer::ShadeSurface(ClwScene const& scene, int pass, int2 const& tile_size)
>>>>>>> 21d1c849
    {
        // Fetch kernel
        CLWKernel shadekernel = m_render_data->program.GetKernel("ShadeSurface");
        
        auto output = static_cast<ClwOutput*>(GetOutput(OutputType::kColor));
        
        // Set kernel parameters
        int argc = 0;
        shadekernel.SetArg(argc++, m_render_data->rays[pass & 0x1]);
        shadekernel.SetArg(argc++, m_render_data->intersections);
        shadekernel.SetArg(argc++, m_render_data->compacted_indices);
        shadekernel.SetArg(argc++, m_render_data->pixelindices[pass & 0x1]);
        shadekernel.SetArg(argc++, m_render_data->hitcount);
        shadekernel.SetArg(argc++, scene.vertices);
        shadekernel.SetArg(argc++, scene.normals);
        shadekernel.SetArg(argc++, scene.uvs);
        shadekernel.SetArg(argc++, scene.indices);
        shadekernel.SetArg(argc++, scene.shapes);
        shadekernel.SetArg(argc++, scene.materialids);
        shadekernel.SetArg(argc++, scene.materials);
        shadekernel.SetArg(argc++, scene.textures);
        shadekernel.SetArg(argc++, scene.texturedata);
        shadekernel.SetArg(argc++, scene.envmapidx);
        shadekernel.SetArg(argc++, scene.lights);
        shadekernel.SetArg(argc++, scene.num_lights);
        shadekernel.SetArg(argc++, rand_uint());
        shadekernel.SetArg(argc++, m_render_data->random);
        shadekernel.SetArg(argc++, m_render_data->sobolmat);
        shadekernel.SetArg(argc++, pass);
        shadekernel.SetArg(argc++, m_framecnt);
        shadekernel.SetArg(argc++, scene.volumes);
        shadekernel.SetArg(argc++, m_render_data->shadowrays);
        shadekernel.SetArg(argc++, m_render_data->lightsamples);
        shadekernel.SetArg(argc++, m_render_data->paths);
        shadekernel.SetArg(argc++, m_render_data->rays[(pass + 1) & 0x1]);
        shadekernel.SetArg(argc++, output->data());
        
        // Run shading kernel
        {
<<<<<<< HEAD
            int globalsize = output->width() * output->height();
            m_context.Launch1D(0, ((globalsize + 63) / 64) * 64, 64, shadekernel);
        }
    }
    
    void PtRenderer::ShadeVolume(ClwScene const& scene, int pass)
=======
            int globalsize = tile_size.x * tile_size.y;
            m_context.Launch1D(0, ((globalsize + 63) / 64) * 64, 64, shadekernel);
        }
    }

    void PtRenderer::ShadeVolume(ClwScene const& scene, int pass, int2 const& tile_size)
>>>>>>> 21d1c849
    {
        // Fetch kernel
        CLWKernel shadekernel = m_render_data->program.GetKernel("ShadeVolume");
        
        auto output = static_cast<ClwOutput*>(GetOutput(OutputType::kColor));
        
        // Set kernel parameters
        int argc = 0;
        shadekernel.SetArg(argc++, m_render_data->rays[pass & 0x1]);
        shadekernel.SetArg(argc++, m_render_data->intersections);
        shadekernel.SetArg(argc++, m_render_data->compacted_indices);
        shadekernel.SetArg(argc++, m_render_data->pixelindices[pass & 0x1]);
        shadekernel.SetArg(argc++, m_render_data->hitcount);
        shadekernel.SetArg(argc++, scene.vertices);
        shadekernel.SetArg(argc++, scene.normals);
        shadekernel.SetArg(argc++, scene.uvs);
        shadekernel.SetArg(argc++, scene.indices);
        shadekernel.SetArg(argc++, scene.shapes);
        shadekernel.SetArg(argc++, scene.materialids);
        shadekernel.SetArg(argc++, scene.materials);
        shadekernel.SetArg(argc++, scene.textures);
        shadekernel.SetArg(argc++, scene.texturedata);
        shadekernel.SetArg(argc++, scene.envmapidx);
        shadekernel.SetArg(argc++, scene.lights);
        shadekernel.SetArg(argc++, scene.num_lights);
        shadekernel.SetArg(argc++, rand_uint());
        shadekernel.SetArg(argc++, m_render_data->random);
        shadekernel.SetArg(argc++, m_render_data->sobolmat);
        shadekernel.SetArg(argc++, pass);
        shadekernel.SetArg(argc++, m_framecnt);
        shadekernel.SetArg(argc++, scene.volumes);
        shadekernel.SetArg(argc++, m_render_data->shadowrays);
        shadekernel.SetArg(argc++, m_render_data->lightsamples);
        shadekernel.SetArg(argc++, m_render_data->paths);
        shadekernel.SetArg(argc++, m_render_data->rays[(pass + 1) & 0x1]);
        shadekernel.SetArg(argc++, output->data());
        
        // Run shading kernel
        {
<<<<<<< HEAD
            int globalsize = output->width() * output->height();
=======
            int globalsize = tile_size.x * tile_size.y;
>>>>>>> 21d1c849
            m_context.Launch1D(0, ((globalsize + 63) / 64) * 64, 64, shadekernel);
        }
        
    }
<<<<<<< HEAD
    
    void PtRenderer::EvaluateVolume(ClwScene const& scene, int pass)
=======

    void PtRenderer::EvaluateVolume(ClwScene const& scene, int pass, int2 const& tile_size)
>>>>>>> 21d1c849
    {
        // Fetch kernel
        CLWKernel evalkernel = m_render_data->program.GetKernel("EvaluateVolume");
        
        auto output = static_cast<ClwOutput*>(GetOutput(OutputType::kColor));
        
        // Set kernel parameters
        int argc = 0;
        evalkernel.SetArg(argc++, m_render_data->rays[pass & 0x1]);
        evalkernel.SetArg(argc++, m_render_data->pixelindices[(pass + 1) & 0x1]);
        evalkernel.SetArg(argc++, m_render_data->hitcount);
        evalkernel.SetArg(argc++, scene.volumes);
        evalkernel.SetArg(argc++, scene.textures);
        evalkernel.SetArg(argc++, scene.texturedata);
        evalkernel.SetArg(argc++, rand_uint());
        evalkernel.SetArg(argc++, m_render_data->random);
        evalkernel.SetArg(argc++, m_render_data->sobolmat);
        evalkernel.SetArg(argc++, pass);
        evalkernel.SetArg(argc++, m_framecnt);
        evalkernel.SetArg(argc++, m_render_data->intersections);
        evalkernel.SetArg(argc++, m_render_data->paths);
        evalkernel.SetArg(argc++, output->data());
        
        // Run shading kernel
        {
<<<<<<< HEAD
            int globalsize = output->width() * output->height();
            m_context.Launch1D(0, ((globalsize + 63) / 64) * 64, 64, evalkernel);
        }
    }
    
    void PtRenderer::ShadeBackground(ClwScene const& scene, int pass)
    {
        // Fetch kernel
        CLWKernel misskernel = m_render_data->program.GetKernel("ShadeBackgroundEnvMap");
        
        auto output = static_cast<ClwOutput*>(GetOutput(OutputType::kColor));
        
        int numrays = output->width() * output->height();
        
=======
            int globalsize = tile_size.x * tile_size.y;
            m_context.Launch1D(0, ((globalsize + 63) / 64) * 64, 64, evalkernel);
        }
    }

    void PtRenderer::ShadeBackground(ClwScene const& scene, int pass, int2 const& tile_size)
    {
        // Fetch kernel
        CLWKernel misskernel = m_render_data->program.GetKernel("ShadeBackgroundEnvMap");

>>>>>>> 21d1c849
        // Set kernel parameters
        int argc = 0;
        misskernel.SetArg(argc++, m_render_data->rays[pass & 0x1]);
        misskernel.SetArg(argc++, m_render_data->intersections);
        misskernel.SetArg(argc++, m_render_data->pixelindices[(pass + 1) & 0x1]);
        misskernel.SetArg(argc++, tile_size.x * tile_size.y);
        misskernel.SetArg(argc++, scene.lights);
        misskernel.SetArg(argc++, scene.envmapidx);
        misskernel.SetArg(argc++, scene.textures);
        misskernel.SetArg(argc++, scene.texturedata);
        misskernel.SetArg(argc++, m_render_data->paths);
        misskernel.SetArg(argc++, scene.volumes);
        misskernel.SetArg(argc++, output->data());
        
        // Run shading kernel
        {
<<<<<<< HEAD
            int globalsize = output->width() * output->height();
            m_context.Launch1D(0, ((globalsize + 63) / 64) * 64, 64, misskernel);
        }
    }
    
    void PtRenderer::GatherLightSamples(ClwScene const& scene, int pass)
=======
            int globalsize = tile_size.x * tile_size.y;
            m_context.Launch1D(0, ((globalsize + 63) / 64) * 64, 64, misskernel);
        }
    }

    void PtRenderer::GatherLightSamples(ClwScene const& scene, int pass, int2 const& tile_size)
>>>>>>> 21d1c849
    {
        // Fetch kernel
        CLWKernel gatherkernel = m_render_data->program.GetKernel("GatherLightSamples");
        
        auto output = static_cast<ClwOutput*>(GetOutput(OutputType::kColor));
        
        // Set kernel parameters
        int argc = 0;
        gatherkernel.SetArg(argc++, m_render_data->pixelindices[pass & 0x1]);
        gatherkernel.SetArg(argc++, m_render_data->hitcount);
        gatherkernel.SetArg(argc++, m_render_data->shadowhits);
        gatherkernel.SetArg(argc++, m_render_data->lightsamples);
        gatherkernel.SetArg(argc++, m_render_data->paths);
        gatherkernel.SetArg(argc++, output->data());
        
        // Run shading kernel
        {
<<<<<<< HEAD
            int globalsize = output->width() * output->height();
            m_context.Launch1D(0, ((globalsize + 63) / 64) * 64, 64, gatherkernel);
        }
    }
    
    void PtRenderer::RestorePixelIndices(int pass)
=======
            int globalsize = tile_size.x * tile_size.y;
            m_context.Launch1D(0, ((globalsize + 63) / 64) * 64, 64, gatherkernel);
        }
    }

    void PtRenderer::RestorePixelIndices(int pass, int2 const& tile_size)
>>>>>>> 21d1c849
    {
        // Fetch kernel
        CLWKernel restorekernel = m_render_data->program.GetKernel("RestorePixelIndices");
        
        auto output = static_cast<ClwOutput*>(GetOutput(OutputType::kColor));
        
        // Set kernel parameters
        int argc = 0;
        restorekernel.SetArg(argc++, m_render_data->compacted_indices);
        restorekernel.SetArg(argc++, m_render_data->hitcount);
        restorekernel.SetArg(argc++, m_render_data->pixelindices[(pass + 1) & 0x1]);
        restorekernel.SetArg(argc++, m_render_data->pixelindices[pass & 0x1]);
        
        // Run shading kernel
        {
<<<<<<< HEAD
            int globalsize = output->width() * output->height();
            m_context.Launch1D(0, ((globalsize + 63) / 64) * 64, 64, restorekernel);
        }
    }
    
    void PtRenderer::FilterPathStream(int pass)
=======
            int globalsize = tile_size.x * tile_size.y;
            m_context.Launch1D(0, ((globalsize + 63) / 64) * 64, 64, restorekernel);
        }
    }

    void PtRenderer::FilterPathStream(int pass, int2 const& tile_size)
>>>>>>> 21d1c849
    {
        // Fetch kernel
        CLWKernel restorekernel = m_render_data->program.GetKernel("FilterPathStream");
        
        auto output = static_cast<ClwOutput*>(GetOutput(OutputType::kColor));
        
        // Set kernel parameters
        int argc = 0;
        restorekernel.SetArg(argc++, m_render_data->intersections);
        restorekernel.SetArg(argc++, m_render_data->hitcount);
        restorekernel.SetArg(argc++, m_render_data->pixelindices[(pass + 1) & 0x1]);
        restorekernel.SetArg(argc++, m_render_data->paths);
        restorekernel.SetArg(argc++, m_render_data->hits);
        
        // Run shading kernel
        {
<<<<<<< HEAD
            int globalsize = output->width() * output->height();
=======
            int globalsize = tile_size.x * tile_size.y;
>>>>>>> 21d1c849
            m_context.Launch1D(0, ((globalsize + 63) / 64) * 64, 64, restorekernel);
        }
        
        //int cnt = 0;
        //m_context.ReadBuffer(0, m_render_data->debug, &cnt, 1).Wait();
        //std::cout << "Pass " << pass << " killed " << cnt << "\n";
    }
    
    CLWKernel PtRenderer::GetCopyKernel()
    {
        return m_render_data->program.GetKernel("ApplyGammaAndCopyData");
    }
    
    CLWKernel PtRenderer::GetAccumulateKernel()
    {
        return m_render_data->program.GetKernel("AccumulateData");
    }
    
    // Shade background
    void PtRenderer::ShadeMiss(ClwScene const& scene, int pass, int2 const& tile_size)
    {
        // Fetch kernel
        CLWKernel misskernel = m_render_data->program.GetKernel("ShadeMiss");
<<<<<<< HEAD
        
        auto output = static_cast<ClwOutput*>(GetOutput(OutputType::kColor));
        
        //int numrays = m_output->width() * m_output->height();
        
=======

>>>>>>> 21d1c849
        // Set kernel parameters
        int argc = 0;
        misskernel.SetArg(argc++, m_render_data->rays[pass & 0x1]);
        misskernel.SetArg(argc++, m_render_data->intersections);
        misskernel.SetArg(argc++, m_render_data->pixelindices[(pass + 1) & 0x1]);
        misskernel.SetArg(argc++, m_render_data->hitcount);
        misskernel.SetArg(argc++, scene.lights);
        misskernel.SetArg(argc++, scene.envmapidx);
        misskernel.SetArg(argc++, scene.textures);
        misskernel.SetArg(argc++, scene.texturedata);
        misskernel.SetArg(argc++, m_render_data->paths);
        misskernel.SetArg(argc++, scene.volumes);
        misskernel.SetArg(argc++, output->data());
        
        // Run shading kernel
        {
<<<<<<< HEAD
            int globalsize = output->width() * output->height();
=======
            int globalsize = tile_size.x * tile_size.y;
>>>>>>> 21d1c849
            m_context.Launch1D(0, ((globalsize + 63) / 64) * 64, 64, misskernel);
        }
        
    }
    
    void PtRenderer::RunBenchmark(Scene1 const& scene, std::uint32_t num_passes, BenchmarkStats& stats)
    {
        auto output = static_cast<ClwOutput*>(GetOutput(OutputType::kColor));
        
        stats.num_passes = num_passes;
        stats.resolution = int2(output->width(), output->height());
        
        auto api = m_scene_controller.GetIntersectionApi();
        auto& clwscene = m_scene_controller.CompileScene(scene, m_render_data->mat_collector, m_render_data->tex_collector);
        
        // Number of rays to generate
<<<<<<< HEAD
        int maxrays = output->width() * output->height();
        
        // Generate primary
        GeneratePrimaryRays(clwscene, *output);
        
=======
        int maxrays = m_output->width() * m_output->height();
        int2 tile_size = int2(m_output->width(), m_output->height());

        // Generate primary
        GeneratePrimaryRays(clwscene, tile_size);

>>>>>>> 21d1c849
        // Copy compacted indices to track reverse indices
        m_context.CopyBuffer(0, m_render_data->iota, m_render_data->pixelindices[0], 0, 0, m_render_data->iota.GetElementCount());
        m_context.CopyBuffer(0, m_render_data->iota, m_render_data->pixelindices[1], 0, 0, m_render_data->iota.GetElementCount());
        m_context.FillBuffer(0, m_render_data->hitcount, maxrays, 1);
        
        
        // Clear ray hits buffer
        m_context.FillBuffer(0, m_render_data->hits, 0, m_render_data->hits.GetElementCount());
        
        // Intersect ray batch
        auto start = std::chrono::high_resolution_clock::now();
        
        for (auto i = 0U; i < num_passes; ++i)
        {
            api->QueryIntersection(m_render_data->fr_rays[0], m_render_data->fr_hitcount, maxrays, m_render_data->fr_intersections, nullptr, nullptr);
        }
        
        m_context.Finish(0);
        
        auto delta = std::chrono::high_resolution_clock::now() - start;
        
        stats.primary_rays_time_in_ms = (float)std::chrono::duration_cast<std::chrono::milliseconds>(delta).count() / num_passes;
        
        // Convert intersections to predicates
<<<<<<< HEAD
        FilterPathStream(0);
        
        // Compact batch
        m_render_data->pp.Compact(0, m_render_data->hits, m_render_data->iota, m_render_data->compacted_indices, m_render_data->hitcount);
        
        // Advance indices to keep pixel indices up to date
        RestorePixelIndices(0);
        
        // Shade hits
        ShadeSurface(clwscene, 0);
        
        // Shade missing rays
        ShadeMiss(clwscene, 0);
        
=======
        FilterPathStream(0, tile_size);

        // Compact batch
        m_render_data->pp.Compact(0, m_render_data->hits, m_render_data->iota, m_render_data->compacted_indices, maxrays, m_render_data->hitcount);

        // Advance indices to keep pixel indices up to date
        RestorePixelIndices(0, tile_size);

        // Shade hits
        ShadeSurface(clwscene, 0, tile_size);

        // Shade missing rays
        ShadeMiss(clwscene, 0, tile_size);

>>>>>>> 21d1c849
        // Intersect ray batch
        start = std::chrono::high_resolution_clock::now();
        
        for (auto i = 0U; i < num_passes; ++i)
        {
            api->QueryOcclusion(m_render_data->fr_shadowrays, m_render_data->fr_hitcount, maxrays, m_render_data->fr_shadowhits, nullptr, nullptr);
        }
        
        m_context.Finish(0);
        
        delta = std::chrono::high_resolution_clock::now() - start;
        
        stats.shadow_rays_time_in_ms = (float)std::chrono::duration_cast<std::chrono::milliseconds>(delta).count() / num_passes;
        
        // Gather light samples and account for visibility
<<<<<<< HEAD
        GatherLightSamples(clwscene, 0);
        
=======
        GatherLightSamples(clwscene, 0, tile_size);

>>>>>>> 21d1c849
        //
        m_context.Flush(0);
        
        // Clear ray hits buffer
        m_context.FillBuffer(0, m_render_data->hits, 0, m_render_data->hits.GetElementCount());
        
        // Intersect ray batch
        start = std::chrono::high_resolution_clock::now();
        
        for (auto i = 0U; i < num_passes; ++i)
        {
            api->QueryIntersection(m_render_data->fr_rays[1], m_render_data->fr_hitcount, maxrays, m_render_data->fr_intersections, nullptr, nullptr);
        }
        
        m_context.Finish(0);
        
        delta = std::chrono::high_resolution_clock::now() - start;
        
        stats.secondary_rays_time_in_ms = (float)std::chrono::duration_cast<std::chrono::milliseconds>(delta).count() / num_passes;
        
        // Convert intersections to predicates
<<<<<<< HEAD
        FilterPathStream(1);
        
        // Compact batch
        m_render_data->pp.Compact(0, m_render_data->hits, m_render_data->iota, m_render_data->compacted_indices, m_render_data->hitcount);
        
        // Advance indices to keep pixel indices up to date
        RestorePixelIndices(1);
        
        // Shade hits
        ShadeSurface(clwscene, 1);
        
        // Shade missing rays
        ShadeMiss(clwscene, 1);
        
=======
        FilterPathStream(1, tile_size);

        // Compact batch
        m_render_data->pp.Compact(0, m_render_data->hits, m_render_data->iota, m_render_data->compacted_indices, maxrays, m_render_data->hitcount);

        // Advance indices to keep pixel indices up to date
        RestorePixelIndices(1, tile_size);

        // Shade hits
        ShadeSurface(clwscene, 1, tile_size);

        // Shade missing rays
        ShadeMiss(clwscene, 1, tile_size);

>>>>>>> 21d1c849
        api->QueryOcclusion(m_render_data->fr_shadowrays, m_render_data->fr_hitcount, maxrays, m_render_data->fr_shadowhits, nullptr, nullptr);
        
        // Gather light samples and account for visibility
<<<<<<< HEAD
        GatherLightSamples(clwscene, 0);
        
=======
        GatherLightSamples(clwscene, 0, tile_size);

>>>>>>> 21d1c849
        //
        m_context.Flush(0);
    }
}<|MERGE_RESOLUTION|>--- conflicted
+++ resolved
@@ -42,7 +42,9 @@
 {
     using namespace RadeonRays;
     
-    static int const kMaxLightSamples = 1;
+    int constexpr kMaxLightSamples = 1;
+	int constexpr kTileSizeX = 1024;
+	int constexpr kTileSizeY = 1024;
     
     struct PtRenderer::PathState
     {
@@ -161,103 +163,94 @@
     {
         m_num_bounces = num_bounces;
     }
+
+	void PtRenderer::Render(Scene1 const& scene)
+	{
+		auto output = FindFirstNonZeroOutput();
+		auto output_size = int2(output->width(), output->height());
+		
+		if (output_size.x > kTileSizeX || output_size.y > kTileSizeY)
+		{
+			auto num_tiles_x = (output_size.x + kTileSizeX - 1) / kTileSizeX;
+			auto num_tiles_y = (output_size.y + kTileSizeY - 1) / kTileSizeY;
+
+			for (auto x = 0; x < num_tiles_x; ++x)
+				for (auto y = 0; y < num_tiles_y; ++y)
+				{
+					auto tile_offset = int2(x * kTileSizeX, y * kTileSizeY);
+					auto tile_size = int2(std::min(kTileSizeX, output_size.x - tile_offset.x),
+										  std::min(kTileSizeY, output_size.y - tile_offset.y));
+
+					RenderTile(scene, tile_offset, tile_size);
+				}	
+		}
+		else
+		{
+			RenderTile(scene, int2(), output_size);
+		}
+	}
     
     // Render the scene into the output
-    void PtRenderer::Render(Scene1 const& scene)
+    void PtRenderer::RenderTile(Scene1 const& scene, int2 const& tile_origin, int2 const& tile_size)
     {
         auto api = m_scene_controller.GetIntersectionApi();
         auto& clwscene = m_scene_controller.CompileScene(scene, m_render_data->mat_collector, m_render_data->tex_collector);
-<<<<<<< HEAD
         
         // Number of rays to generate
         auto output = GetOutput(OutputType::kColor);
         
         if (output)
         {
-            int maxrays = output->width() * output->height();
-            
-            // Generate primary
-            GeneratePrimaryRays(clwscene, *output);
-            
-            // Copy compacted indices to track reverse indices
-            m_context.CopyBuffer(0, m_render_data->iota, m_render_data->pixelindices[0], 0, 0, m_render_data->iota.GetElementCount());
-            m_context.CopyBuffer(0, m_render_data->iota, m_render_data->pixelindices[1], 0, 0, m_render_data->iota.GetElementCount());
-            m_context.FillBuffer(0, m_render_data->hitcount, maxrays, 1);
-            
-=======
-
-        // Check output
-        assert(m_output);
-
-        //for (int s = 0; s < 8; ++s)
-        {
-            // Number of rays to generate
-            //int maxrays = m_output->width() * m_output->height();
-            int2 tile_size = int2(m_output->width(), m_output->height());
-            int num_rays = tile_size.x * tile_size.y;
-
-            // Generate primary
-            GeneratePrimaryRays(clwscene, tile_size);
-
-            // Copy compacted indices to track reverse indices
-            std::vector<int> tile_indices(tile_size.x * tile_size.y);
-            auto img_width = m_output->width();
-            for (int i = 0; i < tile_size.y; ++i)
-                for (int j = 0; j < tile_size.x; ++j)
-                {
-                    tile_indices[tile_size.x * i + j] = img_width * i + j;
-                }
-
-            //m_context.CopyBuffer(0, m_render_data->iota, m_render_data->pixelindices[0], 0, 0, m_render_data->iota.GetElementCount());
-            //m_context.CopyBuffer(0, m_render_data->iota, m_render_data->pixelindices[1], 0, 0, m_render_data->iota.GetElementCount());
-            //m_context.WriteBuffer(0, m_render_data->iota, &tile_indices[0], tile_indices.size());
-            m_context.WriteBuffer(0, m_render_data->pixelindices[0], &tile_indices[0], tile_indices.size());
-            m_context.WriteBuffer(0, m_render_data->pixelindices[1], &tile_indices[0], tile_indices.size());
-            m_context.FillBuffer(0, m_render_data->hitcount, num_rays, 1);
-
->>>>>>> 21d1c849
+			auto num_rays = tile_size.x * tile_size.y;
+			auto output_size = int2(output->width(), output->height());
+
+			// Generate tile domain
+			GenerateTileDomain(output_size, tile_origin, tile_size, tile_size);
+
+			// Generate primary
+			GeneratePrimaryRays(clwscene, *output, tile_size);
+
             // Initialize first pass
             for (int pass = 0; pass < static_cast<int>(m_num_bounces); ++pass)
             {
                 // Clear ray hits buffer
                 m_context.FillBuffer(0, m_render_data->hits, 0, m_render_data->hits.GetElementCount());
-<<<<<<< HEAD
                 
                 // Intersect ray batch
-                api->QueryIntersection(m_render_data->fr_rays[pass & 0x1], m_render_data->fr_hitcount, maxrays, m_render_data->fr_intersections, nullptr, nullptr);
+                api->QueryIntersection(m_render_data->fr_rays[pass & 0x1], m_render_data->fr_hitcount, num_rays, m_render_data->fr_intersections, nullptr, nullptr);
                 
                 // Apply scattering
-                EvaluateVolume(clwscene, pass);
+                EvaluateVolume(clwscene, pass, tile_size);
                 
                 if (pass > 0 && clwscene.envmapidx > -1)
                 {
-                    ShadeMiss(clwscene, pass);
+                    ShadeMiss(clwscene, pass, tile_size);
                 }
                 
                 // Convert intersections to predicates
-                FilterPathStream(pass);
+                FilterPathStream(pass, tile_size);
                 
                 // Compact batch
-                m_render_data->pp.Compact(0, m_render_data->hits, m_render_data->iota, m_render_data->compacted_indices, m_render_data->hitcount);
+                m_render_data->pp.Compact(0, m_render_data->hits, m_render_data->iota, m_render_data->compacted_indices, num_rays, m_render_data->hitcount);
                 
                 // Advance indices to keep pixel indices up to date
-                RestorePixelIndices(pass);
+                RestorePixelIndices(pass, tile_size);
                 
                 // Shade hits
-                ShadeVolume(clwscene, pass);
+                ShadeVolume(clwscene, pass, tile_size);
                 
                 // Shade hits
-                ShadeSurface(clwscene, pass);
+                ShadeSurface(clwscene, pass, tile_size);
                 
                 // Shade missing rays
                 if (pass == 0)
-                ShadeBackground(clwscene, pass);
+					ShadeBackground(clwscene, pass, tile_size);
                 
                 // Intersect shadow rays
-                api->QueryOcclusion(m_render_data->fr_shadowrays, m_render_data->fr_hitcount, maxrays, m_render_data->fr_shadowhits, nullptr, nullptr);
+                api->QueryOcclusion(m_render_data->fr_shadowrays, m_render_data->fr_hitcount, num_rays, m_render_data->fr_shadowhits, nullptr, nullptr);
                 
                 // Gather light samples and account for visibility
-                GatherLightSamples(clwscene, pass);
+                GatherLightSamples(clwscene, pass, tile_size);
                 
                 //
                 m_context.Flush(0);
@@ -265,105 +258,69 @@
         }
         
         // Check if we have other outputs, than color
-        bool aov_pass_needed = false;
-        for (auto i = 1U; i < static_cast<std::uint32_t>(Renderer::OutputType::kMax); ++i)
-        {
-            if (GetOutput(static_cast<Renderer::OutputType>(i)))
-            {
-                aov_pass_needed = true;
-                break;
-            }
-        }
-        
+		bool aov_pass_needed = (FindFirstNonZeroOutput(false) != nullptr);  
         if (aov_pass_needed)
         {
-            FillAOVs(clwscene);
+			int num_rays = tile_size.x * tile_size.y;
+            FillAOVs(clwscene, tile_origin, tile_size);
             m_context.Flush(0);
         }
         
         ++m_framecnt;
-=======
-                m_context.Finish(0);
-
-                // Intersect ray batch
-                api->QueryIntersection(m_render_data->fr_rays[pass & 0x1], m_render_data->fr_hitcount, num_rays, m_render_data->fr_intersections, nullptr, nullptr);
-                m_context.Finish(0);
-
-                // Apply scattering
-                EvaluateVolume(clwscene, pass, tile_size);
-
-                //m_context.Finish(0);
-
-                if (pass > 0 && clwscene.envmapidx > -1)
-                {
-                    ShadeMiss(clwscene, pass, tile_size);
-
-                    m_context.Finish(0);
-                }
-
-                // Convert intersections to predicates
-                FilterPathStream(pass, tile_size);
-                m_context.Finish(0);
-
-                // Compact batch
-                m_render_data->pp.Compact(0, m_render_data->hits, m_render_data->iota, m_render_data->compacted_indices, num_rays, m_render_data->hitcount);
-                std::vector<int> data(num_rays);
-                int numhits;
-                m_context.ReadBuffer(0, m_render_data->compacted_indices, &data[0], num_rays).Wait();
-                m_context.ReadBuffer(0, m_render_data->hitcount, &numhits, 1).Wait();
-
-                // Advance indices to keep pixel indices up to date
-                RestorePixelIndices(pass, tile_size);
-                m_context.Finish(0);
-
-                // Shade hits
-                ShadeVolume(clwscene, pass, tile_size);
-                //m_context.Finish(0);
-
-                // Shade hits
-                ShadeSurface(clwscene, pass, tile_size);
-                m_context.Finish(0);
-
-                // Shade missing rays
-                if (pass == 0)
-                {
-                    ShadeBackground(clwscene, pass, tile_size);
-                    m_context.Finish(0);
-                }
-
-                // Intersect shadow rays
-                api->QueryOcclusion(m_render_data->fr_shadowrays, m_render_data->fr_hitcount, num_rays, m_render_data->fr_shadowhits, nullptr, nullptr);
-                m_context.Finish(0);
-
-                // Gather light samples and account for visibility
-                GatherLightSamples(clwscene, pass, tile_size);
-                m_context.Finish(0);
-
-                //
-                m_context.Flush(0);
-            }
-
-            ++m_framecnt;
-        }
->>>>>>> 21d1c849
-    }
+    }
+
+	void PtRenderer::GenerateTileDomain(int2 const& output_size, int2 const& tile_origin, 
+		int2 const& tile_size, int2 const& subtile_size)
+	{
+		// Fetch kernel
+		CLWKernel generate_kernel = m_render_data->program.GetKernel("GenerateTileDomain");
+
+		// Set kernel parameters
+		int argc = 0;
+		generate_kernel.SetArg(argc++, output_size.x);
+		generate_kernel.SetArg(argc++, output_size.y);
+		generate_kernel.SetArg(argc++, tile_origin.x);
+		generate_kernel.SetArg(argc++, tile_origin.y);
+		generate_kernel.SetArg(argc++, tile_size.x);
+		generate_kernel.SetArg(argc++, tile_size.y);
+		generate_kernel.SetArg(argc++, subtile_size.x);
+		generate_kernel.SetArg(argc++, subtile_size.y);
+		generate_kernel.SetArg(argc++, m_render_data->pixelindices[0]);
+		generate_kernel.SetArg(argc++, m_render_data->pixelindices[1]);
+		generate_kernel.SetArg(argc++, m_render_data->hitcount);
+
+		// Run shading kernel
+		{
+			size_t gs[] = { static_cast<size_t>((tile_size.x + 7) / 8 * 8), static_cast<size_t>((tile_size.y + 7) / 8 * 8) };
+			size_t ls[] = { 8, 8 };
+
+			m_context.Launch2D(0, gs, ls, generate_kernel);
+		}
+	}
+
+	Output* PtRenderer::FindFirstNonZeroOutput(bool include_color) const
+	{
+		// Find first non-zero output
+		auto current_output = include_color ? GetOutput(Renderer::OutputType::kColor) : nullptr;
+		if (!current_output)
+		{
+			for (auto i = 1U; i < static_cast<std::uint32_t>(Renderer::OutputType::kMax); ++i)
+			{
+				current_output = GetOutput(static_cast<Renderer::OutputType>(i));
+
+				if (current_output)
+				{
+					break;
+				}
+			}
+		}
+
+		return current_output;
+	}
     
     void PtRenderer::SetOutput(OutputType type, Output* output)
     {
-        // Find first non-zero output
-        auto current_output = GetOutput(Renderer::OutputType::kColor);
-        if (!current_output)
-        {
-            for (auto i = 0U; i < static_cast<std::uint32_t>(Renderer::OutputType::kMax); ++i)
-            {
-                current_output = GetOutput(static_cast<Renderer::OutputType>(i));
-                
-                if (current_output)
-                {
-                    break;
-                }
-            }
-        }
+		auto current_output = FindFirstNonZeroOutput();
         
         if (!current_output || current_output->width() < output->width() || current_output->height() < output->height())
         {
@@ -445,42 +402,33 @@
         
         std::cout << "Vidmem usage (working set): " << m_vidmemws / (1024 * 1024) << "Mb\n";
     }
-<<<<<<< HEAD
-    
-    void PtRenderer::FillAOVs(ClwScene const& scene)
+    
+    void PtRenderer::FillAOVs(ClwScene const& scene, int2 const& tile_origin, int2 const& tile_size)
     {
         auto api = m_scene_controller.GetIntersectionApi();
         
         // Find first non-zero AOV to get buffer dimensions
-        auto output = GetOutput(OutputType::kColor);
-        if (!output)
-        {
-            for (auto i = 1U; i < static_cast<std::uint32_t>(Renderer::OutputType::kMax); ++i)
-            {
-                output = GetOutput(static_cast<Renderer::OutputType>(i));
-                
-                if (output)
-                {
-                    break;
-                }
-            }
-        }
-        
-        int num_items = output->width() * output->height();
-        
-        // Generate primary
-        GeneratePrimaryRays(scene, *output);
+		auto output = FindFirstNonZeroOutput();
+		auto output_size = int2(output->width(), output->height());
+
+		// Generate tile domain
+		GenerateTileDomain(output_size, tile_origin, tile_size, tile_size);
+
+		// Generate primary
+		GeneratePrimaryRays(scene, *output, tile_size);
+
+		auto num_rays = tile_size.x * tile_size.y;
         
         // Intersect ray batch
-        m_context.FillBuffer(0, m_render_data->hitcount, num_items, 1);
-        api->QueryIntersection(m_render_data->fr_rays[0], m_render_data->fr_hitcount, num_items, m_render_data->fr_intersections, nullptr, nullptr);
+        api->QueryIntersection(m_render_data->fr_rays[0], m_render_data->fr_hitcount, num_rays, m_render_data->fr_intersections, nullptr, nullptr);
         
         CLWKernel fill_kernel = m_render_data->program.GetKernel("FillAOVs");
         
         auto argc = 0U;
         fill_kernel.SetArg(argc++, m_render_data->rays[0]);
         fill_kernel.SetArg(argc++, m_render_data->intersections);
-        fill_kernel.SetArg(argc++, num_items);
+		fill_kernel.SetArg(argc++, m_render_data->pixelindices[0]);
+        fill_kernel.SetArg(argc++, m_render_data->hitcount);
         fill_kernel.SetArg(argc++, scene.vertices);
         fill_kernel.SetArg(argc++, scene.normals);
         fill_kernel.SetArg(argc++, scene.uvs);
@@ -514,34 +462,26 @@
         
         // Run AOV kernel
         {
-            int globalsize = output->width() * output->height();
+			int globalsize = tile_size.x * tile_size.y;
             m_context.Launch1D(0, ((globalsize + 63) / 64) * 64, 64, fill_kernel);
         }
     }
     
-    void PtRenderer::GeneratePrimaryRays(ClwScene const& scene, Output const& output)
-=======
-
-    void PtRenderer::GeneratePrimaryRays(ClwScene const& scene, int2 const& tile_size)
->>>>>>> 21d1c849
+
+    void PtRenderer::GeneratePrimaryRays(ClwScene const& scene, Output const& output, int2 const& tile_size)
     {
         // Fetch kernel
         std::string kernel_name = (scene.camera_type == CameraType::kDefault) ? "PerspectiveCamera_GeneratePaths" : "PerspectiveCameraDof_GeneratePaths";
         
         CLWKernel genkernel = m_render_data->program.GetKernel(kernel_name);
-        
+
         // Set kernel parameters
         int argc = 0;
         genkernel.SetArg(argc++, scene.camera);
-<<<<<<< HEAD
         genkernel.SetArg(argc++, output.width());
         genkernel.SetArg(argc++, output.height());
-=======
-        genkernel.SetArg(argc++, m_output->width());
-        genkernel.SetArg(argc++, m_output->height());
-        genkernel.SetArg(argc++, tile_size.x);
-        genkernel.SetArg(argc++, tile_size.y);
->>>>>>> 21d1c849
+        genkernel.SetArg(argc++, m_render_data->pixelindices[0]);
+        genkernel.SetArg(argc++, m_render_data->hitcount);
         genkernel.SetArg(argc++, (int)rand_uint());
         genkernel.SetArg(argc++, m_framecnt);
         genkernel.SetArg(argc++, m_render_data->rays[0]);
@@ -549,25 +489,13 @@
         genkernel.SetArg(argc++, m_render_data->sobolmat);
         genkernel.SetArg(argc++, m_render_data->paths);
         
-        // Run generation kernel
-        {
-<<<<<<< HEAD
-            size_t gs[] = { static_cast<size_t>((output.width() + 7) / 8 * 8), static_cast<size_t>((output.height() + 7) / 8 * 8) };
-=======
-            size_t gs[] = { static_cast<size_t>((tile_size.x + 7) / 8 * 8), static_cast<size_t>((tile_size.y + 7) / 8 * 8) };
->>>>>>> 21d1c849
-            size_t ls[] = { 8, 8 };
-            
-            m_context.Launch2D(0, gs, ls, genkernel);
-        }
-    }
-<<<<<<< HEAD
-    
-    void PtRenderer::ShadeSurface(ClwScene const& scene, int pass)
-=======
-
+		{
+			int globalsize = tile_size.x * tile_size.y;
+			m_context.Launch1D(0, ((globalsize + 63) / 64) * 64, 64, genkernel);
+		}
+    }
+    
     void PtRenderer::ShadeSurface(ClwScene const& scene, int pass, int2 const& tile_size)
->>>>>>> 21d1c849
     {
         // Fetch kernel
         CLWKernel shadekernel = m_render_data->program.GetKernel("ShadeSurface");
@@ -607,21 +535,13 @@
         
         // Run shading kernel
         {
-<<<<<<< HEAD
-            int globalsize = output->width() * output->height();
+			int globalsize = tile_size.x * tile_size.y;
             m_context.Launch1D(0, ((globalsize + 63) / 64) * 64, 64, shadekernel);
         }
     }
-    
-    void PtRenderer::ShadeVolume(ClwScene const& scene, int pass)
-=======
-            int globalsize = tile_size.x * tile_size.y;
-            m_context.Launch1D(0, ((globalsize + 63) / 64) * 64, 64, shadekernel);
-        }
-    }
+ 
 
     void PtRenderer::ShadeVolume(ClwScene const& scene, int pass, int2 const& tile_size)
->>>>>>> 21d1c849
     {
         // Fetch kernel
         CLWKernel shadekernel = m_render_data->program.GetKernel("ShadeVolume");
@@ -661,22 +581,12 @@
         
         // Run shading kernel
         {
-<<<<<<< HEAD
-            int globalsize = output->width() * output->height();
-=======
             int globalsize = tile_size.x * tile_size.y;
->>>>>>> 21d1c849
             m_context.Launch1D(0, ((globalsize + 63) / 64) * 64, 64, shadekernel);
-        }
-        
-    }
-<<<<<<< HEAD
-    
-    void PtRenderer::EvaluateVolume(ClwScene const& scene, int pass)
-=======
+        }   
+    }
 
     void PtRenderer::EvaluateVolume(ClwScene const& scene, int pass, int2 const& tile_size)
->>>>>>> 21d1c849
     {
         // Fetch kernel
         CLWKernel evalkernel = m_render_data->program.GetKernel("EvaluateVolume");
@@ -702,64 +612,40 @@
         
         // Run shading kernel
         {
-<<<<<<< HEAD
-            int globalsize = output->width() * output->height();
+			int globalsize = tile_size.x * tile_size.y;
             m_context.Launch1D(0, ((globalsize + 63) / 64) * 64, 64, evalkernel);
         }
     }
-    
-    void PtRenderer::ShadeBackground(ClwScene const& scene, int pass)
-    {
-        // Fetch kernel
-        CLWKernel misskernel = m_render_data->program.GetKernel("ShadeBackgroundEnvMap");
-        
-        auto output = static_cast<ClwOutput*>(GetOutput(OutputType::kColor));
-        
-        int numrays = output->width() * output->height();
-        
-=======
-            int globalsize = tile_size.x * tile_size.y;
-            m_context.Launch1D(0, ((globalsize + 63) / 64) * 64, 64, evalkernel);
-        }
-    }
-
-    void PtRenderer::ShadeBackground(ClwScene const& scene, int pass, int2 const& tile_size)
-    {
-        // Fetch kernel
-        CLWKernel misskernel = m_render_data->program.GetKernel("ShadeBackgroundEnvMap");
-
->>>>>>> 21d1c849
-        // Set kernel parameters
-        int argc = 0;
-        misskernel.SetArg(argc++, m_render_data->rays[pass & 0x1]);
-        misskernel.SetArg(argc++, m_render_data->intersections);
-        misskernel.SetArg(argc++, m_render_data->pixelindices[(pass + 1) & 0x1]);
-        misskernel.SetArg(argc++, tile_size.x * tile_size.y);
-        misskernel.SetArg(argc++, scene.lights);
-        misskernel.SetArg(argc++, scene.envmapidx);
-        misskernel.SetArg(argc++, scene.textures);
-        misskernel.SetArg(argc++, scene.texturedata);
-        misskernel.SetArg(argc++, m_render_data->paths);
-        misskernel.SetArg(argc++, scene.volumes);
-        misskernel.SetArg(argc++, output->data());
-        
-        // Run shading kernel
-        {
-<<<<<<< HEAD
-            int globalsize = output->width() * output->height();
-            m_context.Launch1D(0, ((globalsize + 63) / 64) * 64, 64, misskernel);
-        }
-    }
-    
-    void PtRenderer::GatherLightSamples(ClwScene const& scene, int pass)
-=======
-            int globalsize = tile_size.x * tile_size.y;
-            m_context.Launch1D(0, ((globalsize + 63) / 64) * 64, 64, misskernel);
-        }
-    }
+   
+
+	void PtRenderer::ShadeBackground(ClwScene const& scene, int pass, int2 const& tile_size)
+	{
+		// Fetch kernel
+		CLWKernel misskernel = m_render_data->program.GetKernel("ShadeBackgroundEnvMap");
+
+		auto output = static_cast<ClwOutput*>(GetOutput(OutputType::kColor));
+
+		// Set kernel parameters
+		int argc = 0;
+		misskernel.SetArg(argc++, m_render_data->rays[pass & 0x1]);
+		misskernel.SetArg(argc++, m_render_data->intersections);
+		misskernel.SetArg(argc++, m_render_data->pixelindices[(pass + 1) & 0x1]);
+		misskernel.SetArg(argc++, tile_size.x * tile_size.y);
+		misskernel.SetArg(argc++, scene.lights);
+		misskernel.SetArg(argc++, scene.envmapidx);
+		misskernel.SetArg(argc++, scene.textures);
+		misskernel.SetArg(argc++, scene.texturedata);
+		misskernel.SetArg(argc++, m_render_data->paths);
+		misskernel.SetArg(argc++, scene.volumes);
+		misskernel.SetArg(argc++, output->data());
+
+		{
+			int globalsize = tile_size.x * tile_size.y;
+			m_context.Launch1D(0, ((globalsize + 63) / 64) * 64, 64, misskernel);
+		}
+	}
 
     void PtRenderer::GatherLightSamples(ClwScene const& scene, int pass, int2 const& tile_size)
->>>>>>> 21d1c849
     {
         // Fetch kernel
         CLWKernel gatherkernel = m_render_data->program.GetKernel("GatherLightSamples");
@@ -777,26 +663,16 @@
         
         // Run shading kernel
         {
-<<<<<<< HEAD
-            int globalsize = output->width() * output->height();
-            m_context.Launch1D(0, ((globalsize + 63) / 64) * 64, 64, gatherkernel);
-        }
-    }
-    
-    void PtRenderer::RestorePixelIndices(int pass)
-=======
-            int globalsize = tile_size.x * tile_size.y;
-            m_context.Launch1D(0, ((globalsize + 63) / 64) * 64, 64, gatherkernel);
-        }
-    }
+			int globalsize = tile_size.x * tile_size.y;
+			m_context.Launch1D(0, ((globalsize + 63) / 64) * 64, 64, gatherkernel);
+        }
+    }
+
 
     void PtRenderer::RestorePixelIndices(int pass, int2 const& tile_size)
->>>>>>> 21d1c849
     {
         // Fetch kernel
         CLWKernel restorekernel = m_render_data->program.GetKernel("RestorePixelIndices");
-        
-        auto output = static_cast<ClwOutput*>(GetOutput(OutputType::kColor));
         
         // Set kernel parameters
         int argc = 0;
@@ -807,26 +683,15 @@
         
         // Run shading kernel
         {
-<<<<<<< HEAD
-            int globalsize = output->width() * output->height();
-            m_context.Launch1D(0, ((globalsize + 63) / 64) * 64, 64, restorekernel);
-        }
-    }
-    
-    void PtRenderer::FilterPathStream(int pass)
-=======
             int globalsize = tile_size.x * tile_size.y;
             m_context.Launch1D(0, ((globalsize + 63) / 64) * 64, 64, restorekernel);
         }
     }
 
     void PtRenderer::FilterPathStream(int pass, int2 const& tile_size)
->>>>>>> 21d1c849
     {
         // Fetch kernel
         CLWKernel restorekernel = m_render_data->program.GetKernel("FilterPathStream");
-        
-        auto output = static_cast<ClwOutput*>(GetOutput(OutputType::kColor));
         
         // Set kernel parameters
         int argc = 0;
@@ -838,17 +703,9 @@
         
         // Run shading kernel
         {
-<<<<<<< HEAD
-            int globalsize = output->width() * output->height();
-=======
             int globalsize = tile_size.x * tile_size.y;
->>>>>>> 21d1c849
             m_context.Launch1D(0, ((globalsize + 63) / 64) * 64, 64, restorekernel);
         }
-        
-        //int cnt = 0;
-        //m_context.ReadBuffer(0, m_render_data->debug, &cnt, 1).Wait();
-        //std::cout << "Pass " << pass << " killed " << cnt << "\n";
     }
     
     CLWKernel PtRenderer::GetCopyKernel()
@@ -866,15 +723,9 @@
     {
         // Fetch kernel
         CLWKernel misskernel = m_render_data->program.GetKernel("ShadeMiss");
-<<<<<<< HEAD
         
         auto output = static_cast<ClwOutput*>(GetOutput(OutputType::kColor));
-        
-        //int numrays = m_output->width() * m_output->height();
-        
-=======
-
->>>>>>> 21d1c849
+
         // Set kernel parameters
         int argc = 0;
         misskernel.SetArg(argc++, m_render_data->rays[pass & 0x1]);
@@ -891,11 +742,7 @@
         
         // Run shading kernel
         {
-<<<<<<< HEAD
-            int globalsize = output->width() * output->height();
-=======
             int globalsize = tile_size.x * tile_size.y;
->>>>>>> 21d1c849
             m_context.Launch1D(0, ((globalsize + 63) / 64) * 64, 64, misskernel);
         }
         
@@ -912,20 +759,12 @@
         auto& clwscene = m_scene_controller.CompileScene(scene, m_render_data->mat_collector, m_render_data->tex_collector);
         
         // Number of rays to generate
-<<<<<<< HEAD
         int maxrays = output->width() * output->height();
-        
+        int2 tile_size = int2(output->width(), output->height());
+
         // Generate primary
-        GeneratePrimaryRays(clwscene, *output);
-        
-=======
-        int maxrays = m_output->width() * m_output->height();
-        int2 tile_size = int2(m_output->width(), m_output->height());
-
-        // Generate primary
-        GeneratePrimaryRays(clwscene, tile_size);
-
->>>>>>> 21d1c849
+        GeneratePrimaryRays(clwscene, *output, tile_size);
+
         // Copy compacted indices to track reverse indices
         m_context.CopyBuffer(0, m_render_data->iota, m_render_data->pixelindices[0], 0, 0, m_render_data->iota.GetElementCount());
         m_context.CopyBuffer(0, m_render_data->iota, m_render_data->pixelindices[1], 0, 0, m_render_data->iota.GetElementCount());
@@ -950,22 +789,6 @@
         stats.primary_rays_time_in_ms = (float)std::chrono::duration_cast<std::chrono::milliseconds>(delta).count() / num_passes;
         
         // Convert intersections to predicates
-<<<<<<< HEAD
-        FilterPathStream(0);
-        
-        // Compact batch
-        m_render_data->pp.Compact(0, m_render_data->hits, m_render_data->iota, m_render_data->compacted_indices, m_render_data->hitcount);
-        
-        // Advance indices to keep pixel indices up to date
-        RestorePixelIndices(0);
-        
-        // Shade hits
-        ShadeSurface(clwscene, 0);
-        
-        // Shade missing rays
-        ShadeMiss(clwscene, 0);
-        
-=======
         FilterPathStream(0, tile_size);
 
         // Compact batch
@@ -980,7 +803,6 @@
         // Shade missing rays
         ShadeMiss(clwscene, 0, tile_size);
 
->>>>>>> 21d1c849
         // Intersect ray batch
         start = std::chrono::high_resolution_clock::now();
         
@@ -996,13 +818,8 @@
         stats.shadow_rays_time_in_ms = (float)std::chrono::duration_cast<std::chrono::milliseconds>(delta).count() / num_passes;
         
         // Gather light samples and account for visibility
-<<<<<<< HEAD
-        GatherLightSamples(clwscene, 0);
-        
-=======
         GatherLightSamples(clwscene, 0, tile_size);
 
->>>>>>> 21d1c849
         //
         m_context.Flush(0);
         
@@ -1024,22 +841,6 @@
         stats.secondary_rays_time_in_ms = (float)std::chrono::duration_cast<std::chrono::milliseconds>(delta).count() / num_passes;
         
         // Convert intersections to predicates
-<<<<<<< HEAD
-        FilterPathStream(1);
-        
-        // Compact batch
-        m_render_data->pp.Compact(0, m_render_data->hits, m_render_data->iota, m_render_data->compacted_indices, m_render_data->hitcount);
-        
-        // Advance indices to keep pixel indices up to date
-        RestorePixelIndices(1);
-        
-        // Shade hits
-        ShadeSurface(clwscene, 1);
-        
-        // Shade missing rays
-        ShadeMiss(clwscene, 1);
-        
-=======
         FilterPathStream(1, tile_size);
 
         // Compact batch
@@ -1054,17 +855,12 @@
         // Shade missing rays
         ShadeMiss(clwscene, 1, tile_size);
 
->>>>>>> 21d1c849
         api->QueryOcclusion(m_render_data->fr_shadowrays, m_render_data->fr_hitcount, maxrays, m_render_data->fr_shadowhits, nullptr, nullptr);
         
         // Gather light samples and account for visibility
-<<<<<<< HEAD
-        GatherLightSamples(clwscene, 0);
-        
-=======
+
         GatherLightSamples(clwscene, 0, tile_size);
 
->>>>>>> 21d1c849
         //
         m_context.Flush(0);
     }
